/*
 * Copyright 2024-present MongoDB, Inc.
 *
 * Licensed under the Apache License, Version 2.0 (the "License");
 * you may not use this file except in compliance with the License.
 * You may obtain a copy of the License at
 *
 *   http://www.apache.org/licenses/LICENSE-2.0
 *
 * Unless required by applicable law or agreed to in writing, software
 * distributed under the License is distributed on an "AS IS" BASIS,
 * WITHOUT WARRANTIES OR CONDITIONS OF ANY KIND, either express or implied.
 * See the License for the specific language governing permissions and
 * limitations under the License.
 */

package com.mongodb.hibernate.jdbc;

import static org.junit.jupiter.api.Assertions.assertEquals;

import com.mongodb.client.model.Sorts;
import java.sql.Connection;
import java.sql.SQLException;
import java.util.ArrayList;
<<<<<<< HEAD
import java.util.Collections;
import java.util.Comparator;
import java.util.HashSet;
import java.util.List;
import java.util.Set;
=======
import java.util.List;
>>>>>>> f136d5b6
import java.util.function.Function;
import org.bson.BsonDocument;
import org.hibernate.Session;
import org.hibernate.SessionFactory;
import org.hibernate.cfg.AvailableSettings;
import org.hibernate.cfg.Configuration;
import org.junit.jupiter.api.AfterAll;
import org.junit.jupiter.api.AfterEach;
import org.junit.jupiter.api.BeforeAll;
import org.junit.jupiter.api.BeforeEach;
import org.junit.jupiter.api.Nested;
import org.junit.jupiter.params.ParameterizedTest;
import org.junit.jupiter.params.provider.ValueSource;

class MongoPreparedStatementIntegrationTests {

    private static final String INSERT_MQL =
            """
            {
                insert: "books",
                documents: [
                    {
                        _id: 1,
                        title: "War and Peace",
                        author: "Leo Tolstoy",
                        outOfStock: false,
                        tags: [ "classic", "tolstoy" ]
                    },
                    {
                        _id: 2,
                        title: "Anna Karenina",
                        author: "Leo Tolstoy",
                        outOfStock: false,
                        tags: [ "classic", "tolstoy" ]
                    },
                    {
                        _id: 3,
                        title: "Crime and Punishment",
                        author: "Fyodor Dostoevsky",
                        outOfStock: false,
                        tags: [ "classic", "dostoevsky", "literature" ]
                    }
                ]
            }""";

    private static SessionFactory sessionFactory;

    private Session session;

    @BeforeAll
    static void beforeAll() {
        sessionFactory = new Configuration().buildSessionFactory();
    }

    @AfterAll
    static void afterAll() {
        if (sessionFactory != null) {
            sessionFactory.close();
        }
    }

    @BeforeEach
    void setUp() {
        session = sessionFactory.openSession();
        clearData();
        prepareData();
    }

    @AfterEach
    void tearDown() {
        if (session != null) {
            session.close();
        }
    }

    @Nested
    class ExecuteUpdateTests {

<<<<<<< HEAD
=======
        @BeforeEach
        void setUp() {
            session.doWork(conn -> {
                conn.createStatement()
                        .executeUpdate(
                                """
                                {
                                    delete: "books",
                                    deletes: [
                                        { q: {}, limit: 0 }
                                    ]
                                }""");
            });
        }

        private static final String INSERT_MQL =
                """
                {
                    insert: "books",
                    documents: [
                        {
                            _id: 1,
                            title: "War and Peace",
                            author: "Leo Tolstoy",
                            outOfStock: false,
                            tags: [ "classic", "tolstoy" ]
                        },
                        {
                            _id: 2,
                            title: "Anna Karenina",
                            author: "Leo Tolstoy",
                            outOfStock: false,
                            tags: [ "classic", "tolstoy" ]
                        },
                        {
                            _id: 3,
                            title: "Crime and Punishment",
                            author: "Fyodor Dostoevsky",
                            outOfStock: false,
                            tags: [ "classic", "dostoevsky", "literature" ]
                        }
                    ]
                }""";

>>>>>>> f136d5b6
        @ParameterizedTest
        @ValueSource(booleans = {true, false})
        void testUpdate(boolean autoCommit) {

            // when && then
            var expectedDocs = List.of(
                    BsonDocument.parse(
                            """
                            {
                                _id: 1,
                                title: "War and Peace",
                                author: "Leo Tolstoy",
                                outOfStock: true,
                                tags: [ "classic", "tolstoy", "literature" ]
                            }"""),
                    BsonDocument.parse(
                            """
                            {
                                _id: 2,
                                title: "Anna Karenina",
                                author: "Leo Tolstoy",
                                outOfStock: true,
                                tags: [ "classic", "tolstoy", "literature" ]
                            }"""),
                    BsonDocument.parse(
                            """
                            {
                                _id: 3,
                                title: "Crime and Punishment",
                                author: "Fyodor Dostoevsky",
                                outOfStock: false,
                                tags: [ "classic", "dostoevsky", "literature" ]
                            }"""));
            Function<Connection, MongoPreparedStatement> pstmtProvider = connection -> {
                try {
                    var pstmt = (MongoPreparedStatement)
                            connection.prepareStatement(
                                    """
                                    {
                                        update: "books",
                                        updates: [
                                            {
                                                q: { author: { $undefined: true } },
                                                u: {
                                                    $set: {
                                                        outOfStock: { $undefined: true }
                                                    },
                                                    $push: { tags: { $undefined: true } }
                                                },
                                                multi: true
                                            }
                                        ]
                                    }""");
                    pstmt.setString(1, "Leo Tolstoy");
                    pstmt.setBoolean(2, true);
                    pstmt.setString(3, "literature");
                    return pstmt;
                } catch (SQLException e) {
                    throw new RuntimeException(e);
                }
            };
            assertExecuteUpdate(pstmtProvider, autoCommit, 2, expectedDocs);
        }

        private void assertExecuteUpdate(
                Function<Connection, MongoPreparedStatement> pstmtProvider,
                boolean autoCommit,
                int expectedUpdatedRowCount,
                List<? extends BsonDocument> expectedDocuments) {
            session.doWork(connection -> {
                connection.setAutoCommit(autoCommit);
                try (var pstmt = pstmtProvider.apply(connection)) {
                    try {
                        assertEquals(expectedUpdatedRowCount, pstmt.executeUpdate());
                    } finally {
                        if (!autoCommit) {
                            connection.commit();
                        }
                    }
                    var realDocuments = pstmt
                            .getMongoDatabase()
                            .getCollection("books", BsonDocument.class)
                            .find()
<<<<<<< HEAD
                            .into(new ArrayList<>())
                            .stream()
                            .sorted(Comparator.comparing(doc -> doc.getInt32("_id")))
                            .toList();
=======
                            .sort(Sorts.ascending("_id"))
                            .into(new ArrayList<>());
>>>>>>> f136d5b6
                    assertEquals(expectedDocuments, realDocuments);
                }
            });
        }
    }

    @Nested
    class BatchTests {
        private static final int BATCH_SIZE = 2;

        private static SessionFactory batchableSessionFactory;

        private Session batchableSession;

        @BeforeAll
        static void beforeAll() {
            batchableSessionFactory = new Configuration()
                    .setProperty(AvailableSettings.STATEMENT_BATCH_SIZE, BATCH_SIZE)
                    .buildSessionFactory();
        }

        @AfterAll
        static void afterAll() {
            if (batchableSessionFactory != null) {
                batchableSessionFactory.close();
            }
        }

        @BeforeEach
        void setUp() {
            batchableSession = batchableSessionFactory.openSession();
        }

        @AfterEach
        void tearDown() {
            if (batchableSession != null) {
                batchableSession.close();
            }
        }

        @Nested
        class InsertTests {

            private static final String MQL =
                    """
                    {
                        insert: "books",
                        documents: [
                            {
                                _id: { $undefined: true },
                                title: { $undefined: true }
                            }
                        ]
                    }""";

            @ParameterizedTest
            @ValueSource(booleans = {true, false})
            void test(boolean autoCommit) {
                clearData();
                batchableSession.doWork(connection -> {
                    connection.setAutoCommit(autoCommit);
                    try (var pstmt = connection.prepareStatement(MQL)) {
                        try {
                            pstmt.setInt(1, 1);
                            pstmt.setString(2, "War and Peace");
                            pstmt.addBatch();

                            pstmt.setInt(1, 2);
                            pstmt.setString(2, "Anna Karenina");
                            pstmt.addBatch();

                            pstmt.executeBatch();

                            pstmt.setInt(1, 3);
                            pstmt.setString(2, "Crime and Punishment");
                            pstmt.addBatch();

                            pstmt.setInt(1, 4);
                            pstmt.setString(2, "Notes from Underground");
                            pstmt.addBatch();

                            pstmt.executeBatch();

                            pstmt.setInt(1, 5);
                            pstmt.setString(2, "Fathers and Sons");

                            pstmt.addBatch();

                            pstmt.executeBatch();
                        } finally {
                            if (!autoCommit) {
                                connection.commit();
                            }
                            pstmt.clearBatch();
                        }

                        var expectedDocuments = Set.of(
                                BsonDocument.parse(
                                        """
                                        {
                                            _id: 1,
                                            title: "War and Peace"
                                        }"""),
                                BsonDocument.parse(
                                        """
                                        {
                                            _id: 2,
                                            title: "Anna Karenina"
                                        }"""),
                                BsonDocument.parse(
                                        """
                                        {
                                            _id: 3,
                                            title: "Crime and Punishment"
                                        }"""),
                                BsonDocument.parse(
                                        """
                                        {
                                            _id: 4,
                                            title: "Notes from Underground"
                                        }"""),
                                BsonDocument.parse(
                                        """
                                        {
                                            _id: 5,
                                            title: "Fathers and Sons"
                                        }"""));

                        var realDocuments = ((MongoPreparedStatement) pstmt)
                                .getMongoDatabase()
                                .getCollection("books", BsonDocument.class)
                                .find()
                                .into(new HashSet<>());
                        assertEquals(expectedDocuments, realDocuments);
                    }
                });
            }
        }

        @Nested
        class UpdateTests {
            private static final String UPDATE_ONE_MQL =
                    """
                    {
                        update: "books",
                        updates: [
                            {
                                q: { _id: { $eq: { $undefined: true } } },
                                u: { $set: { title: { $undefined: true } } },
                                multi: false
                            }
                        ]
                    }""";

            private static final String UPDATE_MANY_MQL =
                    """
                    {
                        update: "books",
                        updates: [
                            {
                                q: { author: { $eq: { $undefined: true } } },
                                u: { $push: { tags: { $undefined: true } } },
                                multi: true
                            }
                        ]
                    }""";

            @ParameterizedTest
            @ValueSource(booleans = {true, false})
            void testUpdateOne(boolean autoCommit) {
                batchableSession.doWork(connection -> {
                    connection.setAutoCommit(autoCommit);
                    try (var pstmt = connection.prepareStatement(UPDATE_ONE_MQL)) {
                        try {
                            pstmt.setInt(1, 1);
                            pstmt.setString(2, "Insurrection");
                            pstmt.addBatch();

                            pstmt.setInt(1, 2);
                            pstmt.setString(2, "Hadji Murat");
                            pstmt.addBatch();

                            pstmt.executeBatch();

                            pstmt.setInt(1, 3);
                            pstmt.setString(2, "The Brothers Karamazov");
                            pstmt.addBatch();

                            pstmt.executeBatch();

                        } finally {
                            if (!autoCommit) {
                                connection.commit();
                            }
                            pstmt.clearBatch();
                        }

                        var expectedDocuments = Set.of(
                                BsonDocument.parse(
                                        """
                                        {
                                            _id: 1,
                                            title: "Insurrection",
                                            author: "Leo Tolstoy",
                                            outOfStock: false,
                                            tags: [ "classic", "tolstoy" ]
                                        }"""),
                                BsonDocument.parse(
                                        """
                                        {
                                            _id: 2,
                                            title: "Hadji Murat",
                                            author: "Leo Tolstoy",
                                            outOfStock: false,
                                            tags: [ "classic", "tolstoy" ]
                                        }"""),
                                BsonDocument.parse(
                                        """
                                        {
                                            _id: 3,
                                           title: "The Brothers Karamazov",
                                           author: "Fyodor Dostoevsky",
                                           outOfStock: false,
                                           tags: [ "classic", "dostoevsky", "literature" ]
                                        }"""));

                        var realDocuments = ((MongoPreparedStatement) pstmt)
                                .getMongoDatabase()
                                .getCollection("books", BsonDocument.class)
                                .find()
                                .into(new HashSet<>());
                        assertEquals(expectedDocuments, realDocuments);
                    }
                });
            }

            @ParameterizedTest
            @ValueSource(booleans = {true, false})
            void testUpdateMany(boolean autoCommit) {
                batchableSession.doWork(connection -> {
                    connection.setAutoCommit(autoCommit);
                    try (var pstmt = connection.prepareStatement(UPDATE_MANY_MQL)) {
                        try {
                            pstmt.setString(1, "Leo Tolstoy");
                            pstmt.setString(2, "russian");
                            pstmt.addBatch();

                            pstmt.setString(1, "Fyodor Dostoevsky");
                            pstmt.setString(2, "russian");
                            pstmt.addBatch();

                            pstmt.executeBatch();

                            pstmt.setString(1, "Leo Tolstoy");
                            pstmt.setString(2, "literature");
                            pstmt.addBatch();

                            pstmt.executeBatch();

                        } finally {
                            if (!autoCommit) {
                                connection.commit();
                            }
                            pstmt.clearBatch();
                        }

                        var expectedDocuments = Set.of(
                                BsonDocument.parse(
                                        """
                                        {
                                            _id: 1,
                                            title: "War and Peace",
                                            author: "Leo Tolstoy",
                                            outOfStock: false,
                                            tags: [ "classic", "tolstoy", "russian", "literature" ]
                                        }"""),
                                BsonDocument.parse(
                                        """
                                        {
                                            _id: 2,
                                            title: "Anna Karenina",
                                            author: "Leo Tolstoy",
                                            outOfStock: false,
                                            tags: [ "classic", "tolstoy", "russian", "literature" ]
                                        }"""),
                                BsonDocument.parse(
                                        """
                                        {
                                            _id: 3,
                                           title: "Crime and Punishment",
                                           author: "Fyodor Dostoevsky",
                                           outOfStock: false,
                                           tags: [ "classic", "dostoevsky", "literature", "russian" ]
                                        }"""));

                        var realDocuments = ((MongoPreparedStatement) pstmt)
                                .getMongoDatabase()
                                .getCollection("books", BsonDocument.class)
                                .find()
                                .into(new HashSet<>());
                        assertEquals(expectedDocuments, realDocuments);
                    }
                });
            }
        }

        @Nested
        class DeleteTests {
            private static final String DELETE_ONE_MQL =
                    """
                    {
                        delete: "books",
                        deletes: [
                            {
                                q: { _id: { $eq: { $undefined: true } } },
                                limit: 1
                            }
                        ]
                    }""";

            private static final String DELETE_MANY_MQL =
                    """
                    {
                        delete: "books",
                        deletes: [
                            {
                                q: { author: { $eq: { $undefined: true } } },
                                limit: 0
                            }
                        ]
                    }""";

            @ParameterizedTest
            @ValueSource(booleans = {true, false})
            void testDeleteOne(boolean autoCommit) {
                batchableSession.doWork(connection -> {
                    connection.setAutoCommit(autoCommit);
                    try (var pstmt = connection.prepareStatement(DELETE_ONE_MQL)) {
                        try {
                            pstmt.setInt(1, 1);
                            pstmt.addBatch();

                            pstmt.setInt(1, 2);
                            pstmt.addBatch();

                            pstmt.executeBatch();

                            pstmt.setInt(1, 3);
                            pstmt.addBatch();

                            pstmt.executeBatch();

                        } finally {
                            if (!autoCommit) {
                                connection.commit();
                            }
                            pstmt.clearBatch();
                        }

                        var realDocuments = ((MongoPreparedStatement) pstmt)
                                .getMongoDatabase()
                                .getCollection("books", BsonDocument.class)
                                .find()
                                .into(new HashSet<>());
                        assertEquals(Collections.emptySet(), realDocuments);
                    }
                });
            }

            @ParameterizedTest
            @ValueSource(booleans = {true, false})
            void testDeleteMany(boolean autoCommit) {
                batchableSession.doWork(connection -> {
                    connection.setAutoCommit(autoCommit);
                    try (var pstmt = connection.prepareStatement(DELETE_MANY_MQL)) {
                        try {
                            pstmt.setString(1, "Leo Tolstoy");
                            pstmt.addBatch();

                            pstmt.setString(1, "Fyodor Dostoevsky");
                            pstmt.addBatch();

                            pstmt.executeBatch();

                        } finally {
                            if (!autoCommit) {
                                connection.commit();
                            }
                            pstmt.clearBatch();
                        }

                        var realDocuments = ((MongoPreparedStatement) pstmt)
                                .getMongoDatabase()
                                .getCollection("books", BsonDocument.class)
                                .find()
                                .into(new HashSet<>());
                        assertEquals(Collections.emptySet(), realDocuments);
                    }
                });
            }
        }
    }

    private void prepareData() {
        session.doWork(connection -> {
            connection.setAutoCommit(true);
            var statement = connection.createStatement();
            statement.executeUpdate(INSERT_MQL);
        });
    }

    private void clearData() {
        session.doWork(conn -> {
            conn.createStatement()
                    .executeUpdate(
                            """
                            {
                                delete: "books",
                                deletes: [
                                    { q: {}, limit: 0 }
                                ]
                            }""");
        });
    }
}<|MERGE_RESOLUTION|>--- conflicted
+++ resolved
@@ -16,22 +16,7 @@
 
 package com.mongodb.hibernate.jdbc;
 
-import static org.junit.jupiter.api.Assertions.assertEquals;
-
 import com.mongodb.client.model.Sorts;
-import java.sql.Connection;
-import java.sql.SQLException;
-import java.util.ArrayList;
-<<<<<<< HEAD
-import java.util.Collections;
-import java.util.Comparator;
-import java.util.HashSet;
-import java.util.List;
-import java.util.Set;
-=======
-import java.util.List;
->>>>>>> f136d5b6
-import java.util.function.Function;
 import org.bson.BsonDocument;
 import org.hibernate.Session;
 import org.hibernate.SessionFactory;
@@ -45,6 +30,17 @@
 import org.junit.jupiter.params.ParameterizedTest;
 import org.junit.jupiter.params.provider.ValueSource;
 
+import java.sql.Connection;
+import java.sql.SQLException;
+import java.util.ArrayList;
+import java.util.Collections;
+import java.util.HashSet;
+import java.util.List;
+import java.util.Set;
+import java.util.function.Function;
+
+import static org.junit.jupiter.api.Assertions.assertEquals;
+
 class MongoPreparedStatementIntegrationTests {
 
     private static final String INSERT_MQL =
@@ -109,8 +105,6 @@
     @Nested
     class ExecuteUpdateTests {
 
-<<<<<<< HEAD
-=======
         @BeforeEach
         void setUp() {
             session.doWork(conn -> {
@@ -155,7 +149,6 @@
                     ]
                 }""";
 
->>>>>>> f136d5b6
         @ParameterizedTest
         @ValueSource(booleans = {true, false})
         void testUpdate(boolean autoCommit) {
@@ -239,15 +232,8 @@
                             .getMongoDatabase()
                             .getCollection("books", BsonDocument.class)
                             .find()
-<<<<<<< HEAD
-                            .into(new ArrayList<>())
-                            .stream()
-                            .sorted(Comparator.comparing(doc -> doc.getInt32("_id")))
-                            .toList();
-=======
                             .sort(Sorts.ascending("_id"))
                             .into(new ArrayList<>());
->>>>>>> f136d5b6
                     assertEquals(expectedDocuments, realDocuments);
                 }
             });
