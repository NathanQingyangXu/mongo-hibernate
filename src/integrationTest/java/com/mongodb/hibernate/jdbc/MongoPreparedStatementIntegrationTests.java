/*
 * Copyright 2024-present MongoDB, Inc.
 *
 * Licensed under the Apache License, Version 2.0 (the "License");
 * you may not use this file except in compliance with the License.
 * You may obtain a copy of the License at
 *
 *   http://www.apache.org/licenses/LICENSE-2.0
 *
 * Unless required by applicable law or agreed to in writing, software
 * distributed under the License is distributed on an "AS IS" BASIS,
 * WITHOUT WARRANTIES OR CONDITIONS OF ANY KIND, either express or implied.
 * See the License for the specific language governing permissions and
 * limitations under the License.
 */

package com.mongodb.hibernate.jdbc;

import static org.junit.jupiter.api.Assertions.assertEquals;

import com.mongodb.client.model.Sorts;
import java.sql.Connection;
import java.sql.SQLException;
import java.util.ArrayList;
import java.util.Collections;
import java.util.List;
import java.util.function.Function;
import org.bson.BsonDocument;
import org.hibernate.Session;
import org.hibernate.SessionFactory;
import org.hibernate.cfg.AvailableSettings;
import org.hibernate.cfg.Configuration;
import org.junit.jupiter.api.AutoClose;
import org.junit.jupiter.api.BeforeAll;
import org.junit.jupiter.api.BeforeEach;
import org.junit.jupiter.api.Nested;
import org.junit.jupiter.params.ParameterizedTest;
import org.junit.jupiter.params.provider.ValueSource;

class MongoPreparedStatementIntegrationTests {

<<<<<<< HEAD
    private static final String INSERT_MQL =
            """
            {
                insert: "books",
                documents: [
                    {
                        _id: 1,
                        title: "War and Peace",
                        author: "Leo Tolstoy",
                        outOfStock: false,
                        tags: [ "classic", "tolstoy" ]
                    },
                    {
                        _id: 2,
                        title: "Anna Karenina",
                        author: "Leo Tolstoy",
                        outOfStock: false,
                        tags: [ "classic", "tolstoy" ]
                    },
                    {
                        _id: 3,
                        title: "Crime and Punishment",
                        author: "Fyodor Dostoevsky",
                        outOfStock: false,
                        tags: [ "classic", "dostoevsky", "literature" ]
                    }
                ]
            }""";

=======
    @AutoClose
>>>>>>> f4bc3444
    private static SessionFactory sessionFactory;

    @AutoClose
    private Session session;

    @BeforeAll
    static void beforeAll() {
        sessionFactory = new Configuration().buildSessionFactory();
    }

    @BeforeEach
    void setUp() {
        session = sessionFactory.openSession();
        clearData();
        prepareData();
    }

<<<<<<< HEAD
    @AfterEach
    void tearDown() {
        if (session != null) {
            session.close();
        }
    }

=======
>>>>>>> f4bc3444
    @Nested
    class ExecuteUpdateTests {

        @ParameterizedTest
        @ValueSource(booleans = {true, false})
        void testUpdate(boolean autoCommit) {
<<<<<<< HEAD
=======

            prepareData();
>>>>>>> f4bc3444

            var expectedDocs = List.of(
                    BsonDocument.parse(
                            """
                            {
                                _id: 1,
                                title: "War and Peace",
                                author: "Leo Tolstoy",
                                outOfStock: true,
                                tags: [ "classic", "tolstoy", "literature" ]
                            }"""),
                    BsonDocument.parse(
                            """
                            {
                                _id: 2,
                                title: "Anna Karenina",
                                author: "Leo Tolstoy",
                                outOfStock: true,
                                tags: [ "classic", "tolstoy", "literature" ]
                            }"""),
                    BsonDocument.parse(
                            """
                            {
                                _id: 3,
                                title: "Crime and Punishment",
                                author: "Fyodor Dostoevsky",
                                outOfStock: false,
                                tags: [ "classic", "dostoevsky", "literature" ]
                            }"""));
            Function<Connection, MongoPreparedStatement> pstmtProvider = connection -> {
                try {
                    var pstmt = (MongoPreparedStatement)
                            connection.prepareStatement(
                                    """
                                    {
                                        update: "books",
                                        updates: [
                                            {
                                                q: { author: { $undefined: true } },
                                                u: {
                                                    $set: {
                                                        outOfStock: { $undefined: true }
                                                    },
                                                    $push: { tags: { $undefined: true } }
                                                },
                                                multi: true
                                            }
                                        ]
                                    }""");
                    pstmt.setString(1, "Leo Tolstoy");
                    pstmt.setBoolean(2, true);
                    pstmt.setString(3, "literature");
                    return pstmt;
                } catch (SQLException e) {
                    throw new RuntimeException(e);
                }
            };
            assertExecuteUpdate(pstmtProvider, autoCommit, 2, expectedDocs);
        }

        private void assertExecuteUpdate(
                Function<Connection, MongoPreparedStatement> pstmtProvider,
                boolean autoCommit,
                int expectedUpdatedRowCount,
                List<? extends BsonDocument> expectedDocuments) {
            session.doWork(connection -> {
                connection.setAutoCommit(autoCommit);
                try (var pstmt = pstmtProvider.apply(connection)) {
                    try {
                        assertEquals(expectedUpdatedRowCount, pstmt.executeUpdate());
                    } finally {
                        if (!autoCommit) {
                            connection.commit();
                        }
                    }
                    var realDocuments = pstmt.getMongoDatabase()
                            .getCollection("books", BsonDocument.class)
                            .find()
                            .sort(Sorts.ascending("_id"))
                            .into(new ArrayList<>());
                    assertEquals(expectedDocuments, realDocuments);
                }
            });
        }
    }

    @Nested
    class BatchTests {
        private static final int BATCH_SIZE = 2;

        private static SessionFactory batchableSessionFactory;

        private Session batchableSession;

        @BeforeAll
        static void beforeAll() {
            batchableSessionFactory = new Configuration()
                    .setProperty(AvailableSettings.STATEMENT_BATCH_SIZE, BATCH_SIZE)
                    .buildSessionFactory();
        }

        @AfterAll
        static void afterAll() {
            if (batchableSessionFactory != null) {
                batchableSessionFactory.close();
            }
        }

        @BeforeEach
        void setUp() {
            batchableSession = batchableSessionFactory.openSession();
        }

        @AfterEach
        void tearDown() {
            if (batchableSession != null) {
                batchableSession.close();
            }
        }

        @Nested
        class InsertTests {

            private static final String MQL =
                    """
                    {
                        insert: "books",
                        documents: [
                            {
                                _id: { $undefined: true },
                                title: { $undefined: true }
                            }
                        ]
                    }""";

            @ParameterizedTest
            @ValueSource(booleans = {true, false})
            void test(boolean autoCommit) {
                clearData();
                batchableSession.doWork(connection -> {
                    connection.setAutoCommit(autoCommit);
                    try (var pstmt = connection.prepareStatement(MQL)) {
                        try {
                            pstmt.setInt(1, 1);
                            pstmt.setString(2, "War and Peace");
                            pstmt.addBatch();

                            pstmt.setInt(1, 2);
                            pstmt.setString(2, "Anna Karenina");
                            pstmt.addBatch();

                            pstmt.executeBatch();

                            pstmt.setInt(1, 3);
                            pstmt.setString(2, "Crime and Punishment");
                            pstmt.addBatch();

                            pstmt.setInt(1, 4);
                            pstmt.setString(2, "Notes from Underground");
                            pstmt.addBatch();

                            pstmt.executeBatch();

                            pstmt.setInt(1, 5);
                            pstmt.setString(2, "Fathers and Sons");

                            pstmt.addBatch();

                            pstmt.executeBatch();
                        } finally {
                            if (!autoCommit) {
                                connection.commit();
                            }
                            pstmt.clearBatch();
                        }

                        var expectedDocuments = List.of(
                                BsonDocument.parse(
                                        """
                                        {
                                            _id: 1,
                                            title: "War and Peace"
                                        }"""),
                                BsonDocument.parse(
                                        """
                                        {
                                            _id: 2,
                                            title: "Anna Karenina"
                                        }"""),
                                BsonDocument.parse(
                                        """
                                        {
                                            _id: 3,
                                            title: "Crime and Punishment"
                                        }"""),
                                BsonDocument.parse(
                                        """
                                        {
                                            _id: 4,
                                            title: "Notes from Underground"
                                        }"""),
                                BsonDocument.parse(
                                        """
                                        {
                                            _id: 5,
                                            title: "Fathers and Sons"
                                        }"""));

                        var realDocuments = ((MongoPreparedStatement) pstmt)
                                .getMongoDatabase()
                                .getCollection("books", BsonDocument.class)
                                .find()
                                .sort(Sorts.ascending("_id"))
                                .into(new ArrayList<>());
                        assertEquals(expectedDocuments, realDocuments);
                    }
                });
            }
        }

        @Nested
        class UpdateTests {
            private static final String UPDATE_ONE_MQL =
                    """
                    {
                        update: "books",
                        updates: [
                            {
                                q: { _id: { $eq: { $undefined: true } } },
                                u: { $set: { title: { $undefined: true } } },
                                multi: false
                            }
                        ]
                    }""";

            private static final String UPDATE_MANY_MQL =
                    """
                    {
                        update: "books",
                        updates: [
                            {
                                q: { author: { $eq: { $undefined: true } } },
                                u: { $push: { tags: { $undefined: true } } },
                                multi: true
                            }
                        ]
                    }""";

            @ParameterizedTest
            @ValueSource(booleans = {true, false})
            void testUpdateOne(boolean autoCommit) {
                batchableSession.doWork(connection -> {
                    connection.setAutoCommit(autoCommit);
                    try (var pstmt = connection.prepareStatement(UPDATE_ONE_MQL)) {
                        try {
                            pstmt.setInt(1, 1);
                            pstmt.setString(2, "Insurrection");
                            pstmt.addBatch();

                            pstmt.setInt(1, 2);
                            pstmt.setString(2, "Hadji Murat");
                            pstmt.addBatch();

                            pstmt.executeBatch();

                            pstmt.setInt(1, 3);
                            pstmt.setString(2, "The Brothers Karamazov");
                            pstmt.addBatch();

                            pstmt.executeBatch();

                        } finally {
                            if (!autoCommit) {
                                connection.commit();
                            }
                            pstmt.clearBatch();
                        }

                        var expectedDocuments = List.of(
                                BsonDocument.parse(
                                        """
                                        {
                                            _id: 1,
                                            title: "Insurrection",
                                            author: "Leo Tolstoy",
                                            outOfStock: false,
                                            tags: [ "classic", "tolstoy" ]
                                        }"""),
                                BsonDocument.parse(
                                        """
                                        {
                                            _id: 2,
                                            title: "Hadji Murat",
                                            author: "Leo Tolstoy",
                                            outOfStock: false,
                                            tags: [ "classic", "tolstoy" ]
                                        }"""),
                                BsonDocument.parse(
                                        """
                                        {
                                            _id: 3,
                                           title: "The Brothers Karamazov",
                                           author: "Fyodor Dostoevsky",
                                           outOfStock: false,
                                           tags: [ "classic", "dostoevsky", "literature" ]
                                        }"""));

                        var realDocuments = ((MongoPreparedStatement) pstmt)
                                .getMongoDatabase()
                                .getCollection("books", BsonDocument.class)
                                .find()
                                .sort(Sorts.ascending("_id"))
                                .into(new ArrayList<>());
                        assertEquals(expectedDocuments, realDocuments);
                    }
                });
            }

            @ParameterizedTest
            @ValueSource(booleans = {true, false})
            void testUpdateMany(boolean autoCommit) {
                batchableSession.doWork(connection -> {
                    connection.setAutoCommit(autoCommit);
                    try (var pstmt = connection.prepareStatement(UPDATE_MANY_MQL)) {
                        try {
                            pstmt.setString(1, "Leo Tolstoy");
                            pstmt.setString(2, "russian");
                            pstmt.addBatch();

                            pstmt.setString(1, "Fyodor Dostoevsky");
                            pstmt.setString(2, "russian");
                            pstmt.addBatch();

                            pstmt.executeBatch();

                            pstmt.setString(1, "Leo Tolstoy");
                            pstmt.setString(2, "literature");
                            pstmt.addBatch();

                            pstmt.executeBatch();

                        } finally {
                            if (!autoCommit) {
                                connection.commit();
                            }
                            pstmt.clearBatch();
                        }

                        var expectedDocuments = List.of(
                                BsonDocument.parse(
                                        """
                                        {
                                            _id: 1,
                                            title: "War and Peace",
                                            author: "Leo Tolstoy",
                                            outOfStock: false,
                                            tags: [ "classic", "tolstoy", "russian", "literature" ]
                                        }"""),
                                BsonDocument.parse(
                                        """
                                        {
                                            _id: 2,
                                            title: "Anna Karenina",
                                            author: "Leo Tolstoy",
                                            outOfStock: false,
                                            tags: [ "classic", "tolstoy", "russian", "literature" ]
                                        }"""),
                                BsonDocument.parse(
                                        """
                                        {
                                            _id: 3,
                                           title: "Crime and Punishment",
                                           author: "Fyodor Dostoevsky",
                                           outOfStock: false,
                                           tags: [ "classic", "dostoevsky", "literature", "russian" ]
                                        }"""));

                        var realDocuments = ((MongoPreparedStatement) pstmt)
                                .getMongoDatabase()
                                .getCollection("books", BsonDocument.class)
                                .find()
                                .sort(Sorts.ascending("_id"))
                                .into(new ArrayList<>());
                        assertEquals(expectedDocuments, realDocuments);
                    }
                });
            }
        }

        @Nested
        class DeleteTests {
            private static final String DELETE_ONE_MQL =
                    """
                    {
                        delete: "books",
                        deletes: [
                            {
                                q: { _id: { $eq: { $undefined: true } } },
                                limit: 1
                            }
                        ]
                    }""";

            private static final String DELETE_MANY_MQL =
                    """
                    {
                        delete: "books",
                        deletes: [
                            {
                                q: { author: { $eq: { $undefined: true } } },
                                limit: 0
                            }
                        ]
                    }""";

            @ParameterizedTest
            @ValueSource(booleans = {true, false})
            void testDeleteOne(boolean autoCommit) {
                batchableSession.doWork(connection -> {
                    connection.setAutoCommit(autoCommit);
                    try (var pstmt = connection.prepareStatement(DELETE_ONE_MQL)) {
                        try {
                            pstmt.setInt(1, 1);
                            pstmt.addBatch();

                            pstmt.setInt(1, 2);
                            pstmt.addBatch();

                            pstmt.executeBatch();

                            pstmt.setInt(1, 3);
                            pstmt.addBatch();

                            pstmt.executeBatch();

                        } finally {
                            if (!autoCommit) {
                                connection.commit();
                            }
                            pstmt.clearBatch();
                        }

                        var realDocuments = ((MongoPreparedStatement) pstmt)
                                .getMongoDatabase()
                                .getCollection("books", BsonDocument.class)
                                .find()
                                .sort(Sorts.ascending("_id"))
                                .into(new ArrayList<>());
                        assertEquals(Collections.emptyList(), realDocuments);
                    }
                });
            }

            @ParameterizedTest
            @ValueSource(booleans = {true, false})
            void testDeleteMany(boolean autoCommit) {
                batchableSession.doWork(connection -> {
                    connection.setAutoCommit(autoCommit);
                    try (var pstmt = connection.prepareStatement(DELETE_MANY_MQL)) {
                        try {
                            pstmt.setString(1, "Leo Tolstoy");
                            pstmt.addBatch();

                            pstmt.setString(1, "Fyodor Dostoevsky");
                            pstmt.addBatch();

                            pstmt.executeBatch();

                        } finally {
                            if (!autoCommit) {
                                connection.commit();
                            }
                            pstmt.clearBatch();
                        }

                        var realDocuments = ((MongoPreparedStatement) pstmt)
                                .getMongoDatabase()
                                .getCollection("books", BsonDocument.class)
                                .find()
                                .sort(Sorts.ascending("_id"))
                                .into(new ArrayList<>());
                        assertEquals(Collections.emptyList(), realDocuments);
                    }
                });
            }
        }
    }

    private void prepareData() {
        session.doWork(connection -> {
            connection.setAutoCommit(true);
            var statement = connection.createStatement();
            statement.executeUpdate(INSERT_MQL);
        });
    }

    private void clearData() {
        session.doWork(conn -> {
            conn.createStatement()
                    .executeUpdate(
                            """
                            {
                                delete: "books",
                                deletes: [
                                    { q: {}, limit: 0 }
                                ]
                            }""");
        });
    }
}<|MERGE_RESOLUTION|>--- conflicted
+++ resolved
@@ -39,7 +39,6 @@
 
 class MongoPreparedStatementIntegrationTests {
 
-<<<<<<< HEAD
     private static final String INSERT_MQL =
             """
             {
@@ -69,9 +68,7 @@
                 ]
             }""";
 
-=======
     @AutoClose
->>>>>>> f4bc3444
     private static SessionFactory sessionFactory;
 
     @AutoClose
@@ -80,6 +77,74 @@
     @BeforeAll
     static void beforeAll() {
         sessionFactory = new Configuration().buildSessionFactory();
+    }
+
+    @BeforeEach
+    void beforeEach() {
+        session = sessionFactory.openSession();
+    }
+
+    @Nested
+    class ExecuteUpdateTests {
+
+        @BeforeEach
+        void beforeEach() {
+            session.doWork(conn -> {
+                conn.createStatement()
+                        .executeUpdate(
+                                """
+                                {
+                                    delete: "books",
+                                    deletes: [
+                                        { q: {}, limit: 0 }
+                                    ]
+                                }""");
+            });
+        }
+
+        private static final String INSERT_MQL =
+                """
+                {
+                    insert: "books",
+                    documents: [
+                        {
+                            _id: 1,
+                            title: "War and Peace",
+                            author: "Leo Tolstoy",
+                            outOfStock: false,
+                            tags: [ "classic", "tolstoy" ]
+                        },
+                        {
+                            _id: 2,
+                            title: "Anna Karenina",
+                            author: "Leo Tolstoy",
+                            outOfStock: false,
+                            tags: [ "classic", "tolstoy" ]
+                        },
+                        {
+                            _id: 3,
+                            title: "Crime and Punishment",
+                            author: "Fyodor Dostoevsky",
+                            outOfStock: false,
+                            tags: [ "classic", "dostoevsky", "literature" ]
+                        }
+                    ]
+                }""";
+
+    private static SessionFactory sessionFactory;
+
+    private Session session;
+
+    @BeforeAll
+    static void beforeAll() {
+        sessionFactory = new Configuration().buildSessionFactory();
+    }
+
+    @AfterAll
+    static void afterAll() {
+        if (sessionFactory != null) {
+            sessionFactory.close();
+        }
     }
 
     @BeforeEach
@@ -89,7 +154,6 @@
         prepareData();
     }
 
-<<<<<<< HEAD
     @AfterEach
     void tearDown() {
         if (session != null) {
@@ -97,19 +161,14 @@
         }
     }
 
-=======
->>>>>>> f4bc3444
     @Nested
     class ExecuteUpdateTests {
 
         @ParameterizedTest
         @ValueSource(booleans = {true, false})
         void testUpdate(boolean autoCommit) {
-<<<<<<< HEAD
-=======
 
             prepareData();
->>>>>>> f4bc3444
 
             var expectedDocs = List.of(
                     BsonDocument.parse(
