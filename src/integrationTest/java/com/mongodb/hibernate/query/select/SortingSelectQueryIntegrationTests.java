--- conflicted
+++ resolved
@@ -46,15 +46,8 @@
             new Book(1, "War and Peace", 1869, true),
             new Book(2, "Crime and Punishment", 1866, false),
             new Book(3, "Anna Karenina", 1877, false),
-            new Book(4, "The Brothers Karamazov", null, false),
-            new Book(5, "War and Peace", 2025, true),
-            new Book(6, null, 2000, false));
-
-    @BeforeEach
-    void beforeEach() {
-        getSessionFactoryScope().inTransaction(session -> testingBooks.forEach(session::persist));
-        getTestCommandListener().clear();
-    }
+            new Book(4, "The Brothers Karamazov", 1880, false),
+            new Book(5, "War and Peace", 2025, false));
 
     private static List<Book> getBooksByIds(int... ids) {
         return Arrays.stream(ids)
@@ -95,12 +88,7 @@
                 }
                 """
                         .formatted(sortDirection.equals("ASC") ? 1 : -1),
-<<<<<<< HEAD
-                sortDirection.equals("ASC") ? getBooksByIds(4, 2, 1, 3, 6, 5) : getBooksByIds(5, 6, 3, 1, 2, 4));
-=======
-                sortDirection.equals("ASC") ? getBooksByIds(2, 1, 3, 4, 5) : getBooksByIds(5, 4, 3, 1, 2),
-                Set.of(Book.COLLECTION_NAME));
->>>>>>> 1850b77b
+                sortDirection.equals("ASC") ? getBooksByIds(2, 1, 3, 4, 5) : getBooksByIds(5, 4, 3, 1, 2));
     }
 
     @ParameterizedTest
@@ -136,18 +124,12 @@
                 sortDirection.equals("ASC")
                         ? resultList -> assertThat(resultList)
                                 .satisfiesAnyOf(
-                                        list -> assertIterableEq(getBooksByIds(6, 3, 2, 4, 1, 5), list),
-                                        list -> assertIterableEq(getBooksByIds(6, 3, 2, 4, 5, 1), list))
+                                        list -> assertIterableEq(getBooksByIds(3, 2, 4, 1, 5), list),
+                                        list -> assertIterableEq(getBooksByIds(3, 2, 4, 5, 1), list))
                         : resultList -> assertThat(resultList)
                                 .satisfiesAnyOf(
-<<<<<<< HEAD
-                                        list -> assertIterableEq(getBooksByIds(1, 5, 4, 2, 3, 6), list),
-                                        list -> assertIterableEq(getBooksByIds(5, 1, 4, 2, 3, 6), list)));
-=======
                                         list -> assertIterableEq(getBooksByIds(1, 5, 4, 2, 3), list),
-                                        list -> assertIterableEq(getBooksByIds(5, 1, 4, 2, 3), list)),
-                Set.of(Book.COLLECTION_NAME));
->>>>>>> 1850b77b
+                                        list -> assertIterableEq(getBooksByIds(5, 1, 4, 2, 3), list)));
     }
 
     @Test
@@ -186,53 +168,19 @@
                     }
                   ]
                 }""",
-<<<<<<< HEAD
-                getBooksByIds(6, 3, 2, 4));
-=======
-                getBooksByIds(3, 2, 4, 5),
-                Set.of(Book.COLLECTION_NAME));
->>>>>>> 1850b77b
+                getBooksByIds(3, 2, 4, 5));
     }
 
     @Test
     void testOrderByMultipleFieldsWithTies() {
         assertSelectionQuery(
-                "from Book ORDER BY title ASC, publishYear DESC",
+                "from Book ORDER BY title ASC, publishYear DESC, id ASC",
                 Book.class,
-                """
-                {
-                  "aggregate": "books",
-                  "pipeline": [
-                    {
-                      "$sort": {
-                        "title": 1,
-                        "publishYear": -1
-                      }
-                    },
-                    {
-                      "$project": {
-                        "_id": true,
-                        "discount": true,
-                        "isbn13": true,
-                        "outOfStock": true,
-                        "price": true,
-                        "publishYear": true,
-                        "title": true
-                      }
-                    }
-                  ]
-                }
-                """,
+                "{ 'aggregate': 'books', 'pipeline': [ { '$sort': { 'title': 1, 'publishYear': -1, '_id': 1 } }, {'$project': {'_id': true, 'discount': true, 'isbn13': true, 'outOfStock': true, 'price': true, 'publishYear': true, 'title': true} } ] }",
                 resultList -> assertThat(resultList)
                         .satisfiesAnyOf(
-<<<<<<< HEAD
-                                list -> assertIterableEq(getBooksByIds(6, 3, 2, 4, 1, 5), list),
-                                list -> assertIterableEq(getBooksByIds(6, 3, 2, 4, 5, 1), list)));
-=======
                                 list -> assertIterableEq(getBooksByIds(3, 2, 4, 1, 5), list),
-                                list -> assertIterableEq(getBooksByIds(3, 2, 4, 5, 1), list)),
-                Set.of(Book.COLLECTION_NAME));
->>>>>>> 1850b77b
+                                list -> assertIterableEq(getBooksByIds(3, 2, 4, 5, 1), list)));
     }
 
     @Test
@@ -261,16 +209,10 @@
                 """,
                 List.of(
                         new Object[] {"War and Peace", 2025},
-                        new Object[] {null, 2000},
+                        new Object[] {"The Brothers Karamazov", 1880},
                         new Object[] {"Anna Karenina", 1877},
                         new Object[] {"War and Peace", 1869},
-<<<<<<< HEAD
-                        new Object[] {"Crime and Punishment", 1866},
-                        new Object[] {"The Brothers Karamazov", null}));
-=======
-                        new Object[] {"Crime and Punishment", 1866}),
-                Set.of(Book.COLLECTION_NAME));
->>>>>>> 1850b77b
+                        new Object[] {"Crime and Punishment", 1866}));
     }
 
     @Test
@@ -297,19 +239,17 @@
                   ]
                 }""",
                 List.of(
-                        new Object[] {null, 2000},
                         new Object[] {"Anna Karenina", 1877},
                         new Object[] {"Crime and Punishment", 1866},
-                        new Object[] {"The Brothers Karamazov", null},
+                        new Object[] {"The Brothers Karamazov", 1880},
                         new Object[] {"War and Peace", 2025},
-                        new Object[] {"War and Peace", 1869}),
-                Set.of(Book.COLLECTION_NAME));
+                        new Object[] {"War and Peace", 1869}));
     }
 
     @Nested
     @DomainModel(annotatedClasses = Book.class)
     @ServiceRegistry(settings = @Setting(name = DEFAULT_NULL_ORDERING, value = "first"))
-    class DefaultNullPrecedenceTests extends AbstractQueryIntegrationTests {
+    class DefaultNullPrecedenceTests extends AbstractSelectionQueryIntegrationTests {
         @Test
         void testDefaultNullPrecedenceFeatureNotSupported() {
             assertSelectQueryFailure(
@@ -389,12 +329,7 @@
                       ]
                     }
                     """,
-<<<<<<< HEAD
-                    getBooksByIds(4, 2, 1, 3, 6, 5));
-=======
-                    getBooksByIds(2, 1, 3, 4, 5),
-                    Set.of(Book.COLLECTION_NAME));
->>>>>>> 1850b77b
+                    getBooksByIds(2, 1, 3, 4, 5));
         }
 
         @Test
@@ -427,12 +362,7 @@
                       ]
                     }
                     """,
-<<<<<<< HEAD
-                    getBooksByIds(5, 1, 4, 2, 3, 6));
-=======
-                    getBooksByIds(5, 1, 4, 2, 3),
-                    Set.of(Book.COLLECTION_NAME));
->>>>>>> 1850b77b
+                    getBooksByIds(5, 1, 4, 2, 3));
         }
     }
 }