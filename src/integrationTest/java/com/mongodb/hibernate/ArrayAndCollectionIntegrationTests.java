--- conflicted
+++ resolved
@@ -594,16 +594,6 @@
 
     @Nested
     class Unsupported {
-<<<<<<< HEAD
-=======
-
-        @Test
-        void testBoxedBytesArrayValue() {
-            var item = new ItemWithBoxedBytesArrayValue(1, new byte[] {1}, new Byte[] {2});
-            assertThatThrownBy(() -> sessionFactoryScope.inTransaction(session -> session.persist(item)))
-                    .hasCauseInstanceOf(SQLFeatureNotSupportedException.class);
-        }
->>>>>>> 23ad2b4a
 
         @Test
         void testBytesCollectionValue() {
