/*
 * Copyright 2024-present MongoDB, Inc.
 *
 * Licensed under the Apache License, Version 2.0 (the "License");
 * you may not use this file except in compliance with the License.
 * You may obtain a copy of the License at
 *
 *   http://www.apache.org/licenses/LICENSE-2.0
 *
 * Unless required by applicable law or agreed to in writing, software
 * distributed under the License is distributed on an "AS IS" BASIS,
 * WITHOUT WARRANTIES OR CONDITIONS OF ANY KIND, either express or implied.
 * See the License for the specific language governing permissions and
 * limitations under the License.
 */

package com.mongodb.hibernate.jdbc;

import static com.mongodb.hibernate.internal.MongoAssertions.assertNotNull;
import static com.mongodb.hibernate.internal.MongoAssertions.assertTrue;
import static com.mongodb.hibernate.internal.MongoAssertions.fail;
import static java.lang.String.format;

import com.mongodb.client.ClientSession;
import com.mongodb.client.MongoClient;
import com.mongodb.client.model.DeleteManyModel;
import com.mongodb.client.model.DeleteOneModel;
import com.mongodb.client.model.InsertOneModel;
import com.mongodb.client.model.UpdateManyModel;
import com.mongodb.client.model.UpdateOneModel;
import com.mongodb.client.model.WriteModel;
import com.mongodb.hibernate.internal.NotYetImplementedException;
import java.io.InputStream;
import java.math.BigDecimal;
import java.sql.Array;
import java.sql.Date;
import java.sql.JDBCType;
import java.sql.ResultSet;
import java.sql.SQLException;
import java.sql.SQLFeatureNotSupportedException;
<<<<<<< HEAD
import java.sql.Statement;
=======
import java.sql.SQLSyntaxErrorException;
>>>>>>> 8126f9d2
import java.sql.Time;
import java.sql.Timestamp;
import java.sql.Types;
import java.util.ArrayList;
import java.util.Arrays;
import java.util.Calendar;
import java.util.List;
import java.util.function.Consumer;
import org.bson.BsonArray;
import org.bson.BsonBinary;
import org.bson.BsonBoolean;
import org.bson.BsonDecimal128;
import org.bson.BsonDocument;
import org.bson.BsonDouble;
import org.bson.BsonInt32;
import org.bson.BsonInt64;
import org.bson.BsonNull;
import org.bson.BsonString;
import org.bson.BsonUndefined;
import org.bson.BsonValue;
import org.bson.types.Decimal128;

/**
 * MongoDB Dialect's JDBC {@link java.sql.PreparedStatement} implementation class.
 *
 * <p>It only focuses on API methods MongoDB Dialect will support. All the other methods are implemented by throwing
 * exceptions in its parent {@link PreparedStatementAdapter adapter interface}.
 */
final class MongoPreparedStatement extends MongoStatement implements PreparedStatementAdapter {

    private static final BsonUndefined PARAMETER_PLACEHOLDER = new BsonUndefined();

    private final List<BsonDocument> commandBatch;

    private final BsonDocument command;

    private final List<Consumer<BsonValue>> parameterValueSetters;

    MongoPreparedStatement(
<<<<<<< HEAD
            MongoClient mongoClient, ClientSession clientSession, MongoConnection mongoConnection, String mql) {
        super(mongoClient, clientSession, mongoConnection);
        commandBatch = new ArrayList<>();
        command = BsonDocument.parse(mql);
        parameterValueSetters = new ArrayList<>();
=======
            MongoClient mongoClient, ClientSession clientSession, MongoConnection mongoConnection, String mql)
            throws SQLSyntaxErrorException {
        super(mongoClient, clientSession, mongoConnection);
        this.command = MongoStatement.parse(mql);
        this.parameterValueSetters = new ArrayList<>();
>>>>>>> 8126f9d2
        parseParameters(command, parameterValueSetters);
    }

    @Override
    public ResultSet executeQuery() throws SQLException {
        checkClosed();
        throw new NotYetImplementedException();
    }

    @Override
    public int executeUpdate() throws SQLException {
        checkClosed();
        return executeUpdateCommand(command);
    }

    @Override
    public void setNull(int parameterIndex, int sqlType) throws SQLException {
        checkClosed();
        checkParameterIndex(parameterIndex);
        switch (sqlType) {
            case Types.ARRAY:
            case Types.BLOB:
            case Types.CLOB:
            case Types.DATALINK:
            case Types.JAVA_OBJECT:
            case Types.NCHAR:
            case Types.NCLOB:
            case Types.NVARCHAR:
            case Types.LONGNVARCHAR:
            case Types.REF:
            case Types.ROWID:
            case Types.SQLXML:
            case Types.STRUCT:
                throw new SQLFeatureNotSupportedException(
                        "Unsupported sql type: " + JDBCType.valueOf(sqlType).getName());
        }
        setParameter(parameterIndex, BsonNull.VALUE);
    }

    @Override
    public void setBoolean(int parameterIndex, boolean x) throws SQLException {
        checkClosed();
        checkParameterIndex(parameterIndex);
        setParameter(parameterIndex, BsonBoolean.valueOf(x));
    }

    @Override
    public void setByte(int parameterIndex, byte x) throws SQLException {
        checkClosed();
        checkParameterIndex(parameterIndex);
        setInt(parameterIndex, x);
    }

    @Override
    public void setShort(int parameterIndex, short x) throws SQLException {
        checkClosed();
        checkParameterIndex(parameterIndex);
        setInt(parameterIndex, x);
    }

    @Override
    public void setInt(int parameterIndex, int x) throws SQLException {
        checkClosed();
        checkParameterIndex(parameterIndex);
        setParameter(parameterIndex, new BsonInt32(x));
    }

    @Override
    public void setLong(int parameterIndex, long x) throws SQLException {
        checkClosed();
        checkParameterIndex(parameterIndex);
        setParameter(parameterIndex, new BsonInt64(x));
    }

    @Override
    public void setFloat(int parameterIndex, float x) throws SQLException {
        checkClosed();
        checkParameterIndex(parameterIndex);
        setDouble(parameterIndex, x);
    }

    @Override
    public void setDouble(int parameterIndex, double x) throws SQLException {
        checkClosed();
        checkParameterIndex(parameterIndex);
        setParameter(parameterIndex, new BsonDouble(x));
    }

    @Override
    public void setBigDecimal(int parameterIndex, BigDecimal x) throws SQLException {
        checkClosed();
        checkParameterIndex(parameterIndex);
        setParameter(parameterIndex, new BsonDecimal128(new Decimal128(x)));
    }

    @Override
    public void setString(int parameterIndex, String x) throws SQLException {
        checkClosed();
        checkParameterIndex(parameterIndex);
        setParameter(parameterIndex, new BsonString(x));
    }

    @Override
    public void setBytes(int parameterIndex, byte[] x) throws SQLException {
        checkClosed();
        checkParameterIndex(parameterIndex);
        setParameter(parameterIndex, new BsonBinary(x));
    }

    @Override
    public void setDate(int parameterIndex, Date x) throws SQLException {
        checkClosed();
        checkParameterIndex(parameterIndex);
        throw new NotYetImplementedException("TODO-HIBERNATE-42 https://jira.mongodb.org/browse/HIBERNATE-42");
    }

    @Override
    public void setTime(int parameterIndex, Time x) throws SQLException {
        checkClosed();
        checkParameterIndex(parameterIndex);
        throw new NotYetImplementedException("TODO-HIBERNATE-42 https://jira.mongodb.org/browse/HIBERNATE-42");
    }

    @Override
    public void setTimestamp(int parameterIndex, Timestamp x) throws SQLException {
        checkClosed();
        checkParameterIndex(parameterIndex);
        throw new NotYetImplementedException("TODO-HIBERNATE-42 https://jira.mongodb.org/browse/HIBERNATE-42");
    }

    @Override
    public void setBinaryStream(int parameterIndex, InputStream x, int length) throws SQLException {
        checkClosed();
        checkParameterIndex(parameterIndex);
        throw new NotYetImplementedException();
    }

    @Override
    public void setObject(int parameterIndex, Object x, int targetSqlType) throws SQLException {
        checkClosed();
        checkParameterIndex(parameterIndex);
        throw new NotYetImplementedException("To be implemented during Array / Struct tickets");
    }

    @Override
    public void setObject(int parameterIndex, Object x) throws SQLException {
        checkClosed();
        checkParameterIndex(parameterIndex);
        throw new NotYetImplementedException("To be implemented during Array / Struct tickets");
    }

    @Override
    public void setArray(int parameterIndex, Array x) throws SQLException {
        checkClosed();
        checkParameterIndex(parameterIndex);
        throw new NotYetImplementedException();
    }

    @Override
    public void setDate(int parameterIndex, Date x, Calendar cal) throws SQLException {
        checkClosed();
        checkParameterIndex(parameterIndex);
        throw new NotYetImplementedException("TODO-HIBERNATE-42 https://jira.mongodb.org/browse/HIBERNATE-42");
    }

    @Override
    public void setTime(int parameterIndex, Time x, Calendar cal) throws SQLException {
        checkClosed();
        checkParameterIndex(parameterIndex);
        throw new NotYetImplementedException("TODO-HIBERNATE-42 https://jira.mongodb.org/browse/HIBERNATE-42");
    }

    @Override
    public void setTimestamp(int parameterIndex, Timestamp x, Calendar cal) throws SQLException {
        checkClosed();
        checkParameterIndex(parameterIndex);
        throw new NotYetImplementedException("TODO-HIBERNATE-42 https://jira.mongodb.org/browse/HIBERNATE-42");
    }

    @Override
    public void setNull(int parameterIndex, int sqlType, String typeName) throws SQLException {
        checkClosed();
        checkParameterIndex(parameterIndex);
        throw new NotYetImplementedException("To be implemented during Array / Struct tickets");
    }

    @Override
    public void addBatch() throws SQLException {
        checkClosed();
        commandBatch.add(command.clone());
        parameterValueSetters.forEach(setter -> setter.accept(PARAMETER_PLACEHOLDER));
    }

    @Override
    public void clearBatch() throws SQLException {
        checkClosed();
        commandBatch.clear();
    }

    @Override
    public int[] executeBatch() throws SQLException {
        checkClosed();
        startTransactionIfNeeded();
        try {
            if (commandBatch.isEmpty()) {
                return new int[0];
            }

            var writeModels = new ArrayList<WriteModel<BsonDocument>>(commandBatch.size());

            // Hibernate will group PreparedStatement by both table and mutation type
            var commandName = assertNotNull(commandBatch.get(0).getFirstKey());
            var collectionName =
                    assertNotNull(commandBatch.get(0).getString(commandName).getValue());

            for (var command : commandBatch) {

                assertTrue(commandName.equals(command.getFirstKey()));
                assertTrue(collectionName.equals(command.getString(commandName).getValue()));

                List<WriteModel<BsonDocument>> subWriteModels;

                switch (commandName) {
                    case "insert":
                        var documents = command.getArray("documents");
                        subWriteModels = new ArrayList<>(documents.size());
                        for (var document : documents) {
                            subWriteModels.add(new InsertOneModel<>((BsonDocument) document));
                        }
                        break;
                    case "update":
                        var updates = command.getArray("updates").getValues();
                        subWriteModels = new ArrayList<>(updates.size());
                        for (var update : updates) {
                            var updateDocument = (BsonDocument) update;
                            WriteModel<BsonDocument> updateModel =
                                    !updateDocument.getBoolean("multi").getValue()
                                            ? new UpdateOneModel<>(
                                                    updateDocument.getDocument("q"), updateDocument.getDocument("u"))
                                            : new UpdateManyModel<>(
                                                    updateDocument.getDocument("q"), updateDocument.getDocument("u"));
                            subWriteModels.add(updateModel);
                        }
                        break;
                    case "delete":
                        var deletes = command.getArray("deletes");
                        subWriteModels = new ArrayList<>(deletes.size());
                        for (var delete : deletes) {
                            var deleteDocument = (BsonDocument) delete;
                            subWriteModels.add(
                                    deleteDocument.getNumber("limit").intValue() == 1
                                            ? new DeleteOneModel<>(deleteDocument.getDocument("q"))
                                            : new DeleteManyModel<>(deleteDocument.getDocument("q")));
                        }
                        break;
                    default:
                        throw new NotYetImplementedException();
                }
                writeModels.addAll(subWriteModels);
            }
            getMongoDatabase()
                    .getCollection(collectionName, BsonDocument.class)
                    .bulkWrite(getClientSession(), writeModels);

            var rowCounts = new int[commandBatch.size()];

            // MongoDB bulk write API returns row counts grouped by mutation types, not by each command in the batch,
            // so returns 'SUCCESS_NO_INFO' to work around
            Arrays.fill(rowCounts, Statement.SUCCESS_NO_INFO);

            return rowCounts;

        } catch (RuntimeException e) {
            throw new SQLException("Failed to run bulk operation: " + e.getMessage(), e);
        } finally {
            clearBatch();
        }
    }

    private void setParameter(int parameterIndex, BsonValue parameterValue) {
        var parameterValueSetter = parameterValueSetters.get(parameterIndex - 1);
        parameterValueSetter.accept(parameterValue);
    }

    private static void parseParameters(BsonDocument command, List<Consumer<BsonValue>> parameterValueSetters) {
        for (var entry : command.entrySet()) {
            if (isParameterMarker(entry.getValue())) {
                parameterValueSetters.add(entry::setValue);
            } else if (entry.getValue().getBsonType().isContainer()) {
                parseParameters(entry.getValue(), parameterValueSetters);
            }
        }
    }

    private static void parseParameters(BsonArray array, List<Consumer<BsonValue>> parameterValueSetters) {
        for (var i = 0; i < array.size(); i++) {
            var value = array.get(i);
            if (isParameterMarker(value)) {
                var idx = i;
                parameterValueSetters.add(v -> array.set(idx, v));
            } else if (value.getBsonType().isContainer()) {
                parseParameters(value, parameterValueSetters);
            }
        }
    }

    private static void parseParameters(BsonValue value, List<Consumer<BsonValue>> parameterValueSetters) {
        if (value.isDocument()) {
            parseParameters(value.asDocument(), parameterValueSetters);
        } else if (value.isArray()) {
            parseParameters(value.asArray(), parameterValueSetters);
        } else {
            fail("Only BSON container type (BsonDocument or BsonArray) is accepted; provided type: "
                    + value.getBsonType());
        }
    }

    private static boolean isParameterMarker(BsonValue value) {
        return value.equals(PARAMETER_PLACEHOLDER);
    }

    private void checkParameterIndex(int parameterIndex) throws SQLException {
        if (parameterValueSetters.isEmpty()) {
            throw new SQLException("No parameter exists");
        }
        if (parameterIndex < 1 || parameterIndex > parameterValueSetters.size()) {
            throw new SQLException(format(
                    "Parameter index invalid: %d; should be within [1, %d]",
                    parameterIndex, parameterValueSetters.size()));
        }
    }
}<|MERGE_RESOLUTION|>--- conflicted
+++ resolved
@@ -38,11 +38,7 @@
 import java.sql.ResultSet;
 import java.sql.SQLException;
 import java.sql.SQLFeatureNotSupportedException;
-<<<<<<< HEAD
-import java.sql.Statement;
-=======
 import java.sql.SQLSyntaxErrorException;
->>>>>>> 8126f9d2
 import java.sql.Time;
 import java.sql.Timestamp;
 import java.sql.Types;
@@ -61,6 +57,7 @@
 import org.bson.BsonInt64;
 import org.bson.BsonNull;
 import org.bson.BsonString;
+import org.bson.BsonType;
 import org.bson.BsonUndefined;
 import org.bson.BsonValue;
 import org.bson.types.Decimal128;
@@ -82,19 +79,12 @@
     private final List<Consumer<BsonValue>> parameterValueSetters;
 
     MongoPreparedStatement(
-<<<<<<< HEAD
-            MongoClient mongoClient, ClientSession clientSession, MongoConnection mongoConnection, String mql) {
-        super(mongoClient, clientSession, mongoConnection);
-        commandBatch = new ArrayList<>();
-        command = BsonDocument.parse(mql);
-        parameterValueSetters = new ArrayList<>();
-=======
             MongoClient mongoClient, ClientSession clientSession, MongoConnection mongoConnection, String mql)
             throws SQLSyntaxErrorException {
         super(mongoClient, clientSession, mongoConnection);
-        this.command = MongoStatement.parse(mql);
-        this.parameterValueSetters = new ArrayList<>();
->>>>>>> 8126f9d2
+        commandBatch = new ArrayList<>();
+        command = MongoStatement.parse(mql);
+        parameterValueSetters = new ArrayList<>();
         parseParameters(command, parameterValueSetters);
     }
 
@@ -413,7 +403,7 @@
     }
 
     private static boolean isParameterMarker(BsonValue value) {
-        return value.equals(PARAMETER_PLACEHOLDER);
+        return value.getBsonType() == BsonType.UNDEFINED;
     }
 
     private void checkParameterIndex(int parameterIndex) throws SQLException {
