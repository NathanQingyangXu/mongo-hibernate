/*
 * Copyright 2024-present MongoDB, Inc.
 *
 * Licensed under the Apache License, Version 2.0 (the "License");
 * you may not use this file except in compliance with the License.
 * You may obtain a copy of the License at
 *
 *   http://www.apache.org/licenses/LICENSE-2.0
 *
 * Unless required by applicable law or agreed to in writing, software
 * distributed under the License is distributed on an "AS IS" BASIS,
 * WITHOUT WARRANTIES OR CONDITIONS OF ANY KIND, either express or implied.
 * See the License for the specific language governing permissions and
 * limitations under the License.
 */

package com.mongodb.hibernate.jdbc;

import static com.mongodb.hibernate.internal.MongoAssertions.assertNotNull;
import static com.mongodb.hibernate.internal.MongoAssertions.assertTrue;
import static com.mongodb.hibernate.internal.MongoAssertions.fail;
import static java.lang.String.format;

import com.mongodb.client.ClientSession;
import com.mongodb.client.MongoClient;
<<<<<<< HEAD
import com.mongodb.client.model.DeleteManyModel;
import com.mongodb.client.model.DeleteOneModel;
import com.mongodb.client.model.InsertOneModel;
import com.mongodb.client.model.UpdateManyModel;
import com.mongodb.client.model.UpdateOneModel;
import com.mongodb.client.model.WriteModel;
import com.mongodb.hibernate.internal.NotYetImplementedException;
=======
import com.mongodb.hibernate.internal.FeatureNotSupportedException;
>>>>>>> f136d5b6
import java.io.InputStream;
import java.math.BigDecimal;
import java.sql.Array;
import java.sql.Date;
import java.sql.JDBCType;
import java.sql.ResultSet;
import java.sql.SQLException;
import java.sql.SQLFeatureNotSupportedException;
import java.sql.SQLSyntaxErrorException;
import java.sql.Statement;
import java.sql.Time;
import java.sql.Timestamp;
import java.sql.Types;
import java.util.ArrayList;
import java.util.Arrays;
import java.util.Calendar;
import java.util.List;
import java.util.function.Consumer;
import org.bson.BsonArray;
import org.bson.BsonBinary;
import org.bson.BsonBoolean;
import org.bson.BsonDecimal128;
import org.bson.BsonDocument;
import org.bson.BsonDouble;
import org.bson.BsonInt32;
import org.bson.BsonInt64;
import org.bson.BsonNull;
import org.bson.BsonString;
import org.bson.BsonType;
import org.bson.BsonUndefined;
import org.bson.BsonValue;
import org.bson.types.Decimal128;

/**
 * MongoDB Dialect's JDBC {@link java.sql.PreparedStatement} implementation class.
 *
 * <p>It only focuses on API methods MongoDB Dialect will support. All the other methods are implemented by throwing
 * exceptions in its parent {@link PreparedStatementAdapter adapter interface}.
 */
final class MongoPreparedStatement extends MongoStatement implements PreparedStatementAdapter {

    private static final BsonUndefined PARAMETER_PLACEHOLDER = new BsonUndefined();

    private final List<BsonDocument> commandBatch;

    private final BsonDocument command;

    private final List<Consumer<BsonValue>> parameterValueSetters;

    MongoPreparedStatement(
            MongoClient mongoClient, ClientSession clientSession, MongoConnection mongoConnection, String mql)
            throws SQLSyntaxErrorException {
        super(mongoClient, clientSession, mongoConnection);
        commandBatch = new ArrayList<>();
        command = MongoStatement.parse(mql);
        parameterValueSetters = new ArrayList<>();
        parseParameters(command, parameterValueSetters);
    }

    @Override
    public ResultSet executeQuery() throws SQLException {
        checkClosed();
        throw new FeatureNotSupportedException();
    }

    @Override
    public int executeUpdate() throws SQLException {
        checkClosed();
        return executeUpdateCommand(command);
    }

    @Override
    public void setNull(int parameterIndex, int sqlType) throws SQLException {
        checkClosed();
        checkParameterIndex(parameterIndex);
        switch (sqlType) {
            case Types.ARRAY:
            case Types.BLOB:
            case Types.CLOB:
            case Types.DATALINK:
            case Types.JAVA_OBJECT:
            case Types.NCHAR:
            case Types.NCLOB:
            case Types.NVARCHAR:
            case Types.LONGNVARCHAR:
            case Types.REF:
            case Types.ROWID:
            case Types.SQLXML:
            case Types.STRUCT:
                throw new SQLFeatureNotSupportedException(
                        "Unsupported sql type: " + JDBCType.valueOf(sqlType).getName());
        }
        setParameter(parameterIndex, BsonNull.VALUE);
    }

    @Override
    public void setBoolean(int parameterIndex, boolean x) throws SQLException {
        checkClosed();
        checkParameterIndex(parameterIndex);
        setParameter(parameterIndex, BsonBoolean.valueOf(x));
    }

    @Override
    public void setByte(int parameterIndex, byte x) throws SQLException {
        checkClosed();
        checkParameterIndex(parameterIndex);
        setInt(parameterIndex, x);
    }

    @Override
    public void setShort(int parameterIndex, short x) throws SQLException {
        checkClosed();
        checkParameterIndex(parameterIndex);
        setInt(parameterIndex, x);
    }

    @Override
    public void setInt(int parameterIndex, int x) throws SQLException {
        checkClosed();
        checkParameterIndex(parameterIndex);
        setParameter(parameterIndex, new BsonInt32(x));
    }

    @Override
    public void setLong(int parameterIndex, long x) throws SQLException {
        checkClosed();
        checkParameterIndex(parameterIndex);
        setParameter(parameterIndex, new BsonInt64(x));
    }

    @Override
    public void setFloat(int parameterIndex, float x) throws SQLException {
        checkClosed();
        checkParameterIndex(parameterIndex);
        setDouble(parameterIndex, x);
    }

    @Override
    public void setDouble(int parameterIndex, double x) throws SQLException {
        checkClosed();
        checkParameterIndex(parameterIndex);
        setParameter(parameterIndex, new BsonDouble(x));
    }

    @Override
    public void setBigDecimal(int parameterIndex, BigDecimal x) throws SQLException {
        checkClosed();
        checkParameterIndex(parameterIndex);
        setParameter(parameterIndex, new BsonDecimal128(new Decimal128(x)));
    }

    @Override
    public void setString(int parameterIndex, String x) throws SQLException {
        checkClosed();
        checkParameterIndex(parameterIndex);
        setParameter(parameterIndex, new BsonString(x));
    }

    @Override
    public void setBytes(int parameterIndex, byte[] x) throws SQLException {
        checkClosed();
        checkParameterIndex(parameterIndex);
        setParameter(parameterIndex, new BsonBinary(x));
    }

    @Override
    public void setDate(int parameterIndex, Date x) throws SQLException {
        checkClosed();
        checkParameterIndex(parameterIndex);
        throw new FeatureNotSupportedException("TODO-HIBERNATE-42 https://jira.mongodb.org/browse/HIBERNATE-42");
    }

    @Override
    public void setTime(int parameterIndex, Time x) throws SQLException {
        checkClosed();
        checkParameterIndex(parameterIndex);
        throw new FeatureNotSupportedException("TODO-HIBERNATE-42 https://jira.mongodb.org/browse/HIBERNATE-42");
    }

    @Override
    public void setTimestamp(int parameterIndex, Timestamp x) throws SQLException {
        checkClosed();
        checkParameterIndex(parameterIndex);
        throw new FeatureNotSupportedException("TODO-HIBERNATE-42 https://jira.mongodb.org/browse/HIBERNATE-42");
    }

    @Override
    public void setBinaryStream(int parameterIndex, InputStream x, int length) throws SQLException {
        checkClosed();
        checkParameterIndex(parameterIndex);
        throw new FeatureNotSupportedException();
    }

    @Override
    public void setObject(int parameterIndex, Object x, int targetSqlType) throws SQLException {
        checkClosed();
        checkParameterIndex(parameterIndex);
        throw new FeatureNotSupportedException("To be implemented during Array / Struct tickets");
    }

    @Override
    public void setObject(int parameterIndex, Object x) throws SQLException {
        checkClosed();
        checkParameterIndex(parameterIndex);
        throw new FeatureNotSupportedException("To be implemented during Array / Struct tickets");
    }

    @Override
<<<<<<< HEAD
=======
    public void addBatch() throws SQLException {
        checkClosed();
        throw new FeatureNotSupportedException("TODO-HIBERNATE-35 https://jira.mongodb.org/browse/HIBERNATE-35");
    }

    @Override
>>>>>>> f136d5b6
    public void setArray(int parameterIndex, Array x) throws SQLException {
        checkClosed();
        checkParameterIndex(parameterIndex);
        throw new FeatureNotSupportedException();
    }

    @Override
    public void setDate(int parameterIndex, Date x, Calendar cal) throws SQLException {
        checkClosed();
        checkParameterIndex(parameterIndex);
        throw new FeatureNotSupportedException("TODO-HIBERNATE-42 https://jira.mongodb.org/browse/HIBERNATE-42");
    }

    @Override
    public void setTime(int parameterIndex, Time x, Calendar cal) throws SQLException {
        checkClosed();
        checkParameterIndex(parameterIndex);
        throw new FeatureNotSupportedException("TODO-HIBERNATE-42 https://jira.mongodb.org/browse/HIBERNATE-42");
    }

    @Override
    public void setTimestamp(int parameterIndex, Timestamp x, Calendar cal) throws SQLException {
        checkClosed();
        checkParameterIndex(parameterIndex);
        throw new FeatureNotSupportedException("TODO-HIBERNATE-42 https://jira.mongodb.org/browse/HIBERNATE-42");
    }

    @Override
    public void setNull(int parameterIndex, int sqlType, String typeName) throws SQLException {
        checkClosed();
        checkParameterIndex(parameterIndex);
        throw new FeatureNotSupportedException("To be implemented during Array / Struct tickets");
    }

    @Override
    public void addBatch() throws SQLException {
        checkClosed();
        commandBatch.add(command.clone());
        parameterValueSetters.forEach(setter -> setter.accept(PARAMETER_PLACEHOLDER));
    }

    @Override
    public void clearBatch() throws SQLException {
        checkClosed();
        commandBatch.clear();
    }

    @Override
    public int[] executeBatch() throws SQLException {
        checkClosed();
        startTransactionIfNeeded();
        try {
            if (commandBatch.isEmpty()) {
                return new int[0];
            }

            var writeModels = new ArrayList<WriteModel<BsonDocument>>(commandBatch.size());

            // Hibernate will group PreparedStatement by both table and mutation type
            var commandName = assertNotNull(commandBatch.get(0).getFirstKey());
            var collectionName =
                    assertNotNull(commandBatch.get(0).getString(commandName).getValue());

            for (var command : commandBatch) {

                assertTrue(commandName.equals(command.getFirstKey()));
                assertTrue(collectionName.equals(command.getString(commandName).getValue()));

                List<WriteModel<BsonDocument>> subWriteModels;

                switch (commandName) {
                    case "insert":
                        var documents = command.getArray("documents");
                        subWriteModels = new ArrayList<>(documents.size());
                        for (var document : documents) {
                            subWriteModels.add(new InsertOneModel<>((BsonDocument) document));
                        }
                        break;
                    case "update":
                        var updates = command.getArray("updates").getValues();
                        subWriteModels = new ArrayList<>(updates.size());
                        for (var update : updates) {
                            var updateDocument = (BsonDocument) update;
                            WriteModel<BsonDocument> updateModel =
                                    !updateDocument.getBoolean("multi").getValue()
                                            ? new UpdateOneModel<>(
                                                    updateDocument.getDocument("q"), updateDocument.getDocument("u"))
                                            : new UpdateManyModel<>(
                                                    updateDocument.getDocument("q"), updateDocument.getDocument("u"));
                            subWriteModels.add(updateModel);
                        }
                        break;
                    case "delete":
                        var deletes = command.getArray("deletes");
                        subWriteModels = new ArrayList<>(deletes.size());
                        for (var delete : deletes) {
                            var deleteDocument = (BsonDocument) delete;
                            subWriteModels.add(
                                    deleteDocument.getNumber("limit").intValue() == 1
                                            ? new DeleteOneModel<>(deleteDocument.getDocument("q"))
                                            : new DeleteManyModel<>(deleteDocument.getDocument("q")));
                        }
                        break;
                    default:
                        throw new NotYetImplementedException();
                }
                writeModels.addAll(subWriteModels);
            }
            getMongoDatabase()
                    .getCollection(collectionName, BsonDocument.class)
                    .bulkWrite(getClientSession(), writeModels);

            var rowCounts = new int[commandBatch.size()];

            // MongoDB bulk write API returns row counts grouped by mutation types, not by each command in the batch,
            // so returns 'SUCCESS_NO_INFO' to work around
            Arrays.fill(rowCounts, Statement.SUCCESS_NO_INFO);

            return rowCounts;

        } catch (RuntimeException e) {
            throw new SQLException("Failed to run bulk operation: " + e.getMessage(), e);
        } finally {
            clearBatch();
        }
    }

    private void setParameter(int parameterIndex, BsonValue parameterValue) {
        var parameterValueSetter = parameterValueSetters.get(parameterIndex - 1);
        parameterValueSetter.accept(parameterValue);
    }

    private static void parseParameters(BsonDocument command, List<Consumer<BsonValue>> parameterValueSetters) {
        for (var entry : command.entrySet()) {
            if (isParameterMarker(entry.getValue())) {
                parameterValueSetters.add(entry::setValue);
            } else if (entry.getValue().getBsonType().isContainer()) {
                parseParameters(entry.getValue(), parameterValueSetters);
            }
        }
    }

    private static void parseParameters(BsonArray array, List<Consumer<BsonValue>> parameterValueSetters) {
        for (var i = 0; i < array.size(); i++) {
            var value = array.get(i);
            if (isParameterMarker(value)) {
                var idx = i;
                parameterValueSetters.add(v -> array.set(idx, v));
            } else if (value.getBsonType().isContainer()) {
                parseParameters(value, parameterValueSetters);
            }
        }
    }

    private static void parseParameters(BsonValue value, List<Consumer<BsonValue>> parameterValueSetters) {
        if (value.isDocument()) {
            parseParameters(value.asDocument(), parameterValueSetters);
        } else if (value.isArray()) {
            parseParameters(value.asArray(), parameterValueSetters);
        } else {
            fail("Only BSON container type (BsonDocument or BsonArray) is accepted; provided type: "
                    + value.getBsonType());
        }
    }

    private static boolean isParameterMarker(BsonValue value) {
        return value.getBsonType() == BsonType.UNDEFINED;
    }

    private void checkParameterIndex(int parameterIndex) throws SQLException {
        if (parameterValueSetters.isEmpty()) {
            throw new SQLException("No parameter exists");
        }
        if (parameterIndex < 1 || parameterIndex > parameterValueSetters.size()) {
            throw new SQLException(format(
                    "Parameter index invalid: %d; should be within [1, %d]",
                    parameterIndex, parameterValueSetters.size()));
        }
    }
}<|MERGE_RESOLUTION|>--- conflicted
+++ resolved
@@ -23,7 +23,7 @@
 
 import com.mongodb.client.ClientSession;
 import com.mongodb.client.MongoClient;
-<<<<<<< HEAD
+import com.mongodb.hibernate.internal.FeatureNotSupportedException;
 import com.mongodb.client.model.DeleteManyModel;
 import com.mongodb.client.model.DeleteOneModel;
 import com.mongodb.client.model.InsertOneModel;
@@ -31,9 +31,6 @@
 import com.mongodb.client.model.UpdateOneModel;
 import com.mongodb.client.model.WriteModel;
 import com.mongodb.hibernate.internal.NotYetImplementedException;
-=======
-import com.mongodb.hibernate.internal.FeatureNotSupportedException;
->>>>>>> f136d5b6
 import java.io.InputStream;
 import java.math.BigDecimal;
 import java.sql.Array;
@@ -242,15 +239,12 @@
     }
 
     @Override
-<<<<<<< HEAD
-=======
     public void addBatch() throws SQLException {
         checkClosed();
         throw new FeatureNotSupportedException("TODO-HIBERNATE-35 https://jira.mongodb.org/browse/HIBERNATE-35");
     }
 
     @Override
->>>>>>> f136d5b6
     public void setArray(int parameterIndex, Array x) throws SQLException {
         checkClosed();
         checkParameterIndex(parameterIndex);
