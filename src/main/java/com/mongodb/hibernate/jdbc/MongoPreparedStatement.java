/*
 * Copyright 2024-present MongoDB, Inc.
 *
 * Licensed under the Apache License, Version 2.0 (the "License");
 * you may not use this file except in compliance with the License.
 * You may obtain a copy of the License at
 *
 *   http://www.apache.org/licenses/LICENSE-2.0
 *
 * Unless required by applicable law or agreed to in writing, software
 * distributed under the License is distributed on an "AS IS" BASIS,
 * WITHOUT WARRANTIES OR CONDITIONS OF ANY KIND, either express or implied.
 * See the License for the specific language governing permissions and
 * limitations under the License.
 */

package com.mongodb.hibernate.jdbc;

import static com.mongodb.hibernate.internal.MongoAssertions.assertNotNull;
import static com.mongodb.hibernate.internal.MongoAssertions.assertTrue;
import static com.mongodb.hibernate.internal.MongoAssertions.fail;
import static java.lang.String.format;

import com.mongodb.client.ClientSession;
<<<<<<< HEAD
import com.mongodb.client.MongoClient;
import com.mongodb.client.model.DeleteManyModel;
import com.mongodb.client.model.DeleteOneModel;
import com.mongodb.client.model.InsertOneModel;
import com.mongodb.client.model.UpdateManyModel;
import com.mongodb.client.model.UpdateOneModel;
import com.mongodb.client.model.WriteModel;
=======
import com.mongodb.client.MongoDatabase;
>>>>>>> 392ac283
import com.mongodb.hibernate.internal.FeatureNotSupportedException;
import java.io.InputStream;
import java.math.BigDecimal;
import java.sql.Array;
import java.sql.Date;
import java.sql.JDBCType;
import java.sql.ResultSet;
import java.sql.SQLException;
import java.sql.SQLFeatureNotSupportedException;
import java.sql.SQLSyntaxErrorException;
import java.sql.Statement;
import java.sql.Time;
import java.sql.Timestamp;
import java.sql.Types;
import java.util.ArrayList;
import java.util.Arrays;
import java.util.Calendar;
import java.util.List;
import java.util.function.Consumer;
import org.bson.BsonArray;
import org.bson.BsonBinary;
import org.bson.BsonBoolean;
import org.bson.BsonDecimal128;
import org.bson.BsonDocument;
import org.bson.BsonDouble;
import org.bson.BsonInt32;
import org.bson.BsonInt64;
import org.bson.BsonNull;
import org.bson.BsonString;
import org.bson.BsonType;
import org.bson.BsonUndefined;
import org.bson.BsonValue;
import org.bson.types.Decimal128;

/**
 * MongoDB Dialect's JDBC {@link java.sql.PreparedStatement} implementation class.
 *
 * <p>It only focuses on API methods MongoDB Dialect will support. All the other methods are implemented by throwing
 * exceptions in its parent {@link PreparedStatementAdapter adapter interface}.
 */
final class MongoPreparedStatement extends MongoStatement implements PreparedStatementAdapter {

    private static final BsonUndefined PARAMETER_PLACEHOLDER = new BsonUndefined();

    private final List<BsonDocument> commandBatch;

    private final BsonDocument command;

    private final List<Consumer<BsonValue>> parameterValueSetters;

    MongoPreparedStatement(
            MongoDatabase mongoDatabase, ClientSession clientSession, MongoConnection mongoConnection, String mql)
            throws SQLSyntaxErrorException {
<<<<<<< HEAD
        super(mongoClient, clientSession, mongoConnection);
        commandBatch = new ArrayList<>();
        command = MongoStatement.parse(mql);
        parameterValueSetters = new ArrayList<>();
=======
        super(mongoDatabase, clientSession, mongoConnection);
        this.command = MongoStatement.parse(mql);
        this.parameterValueSetters = new ArrayList<>();
>>>>>>> 392ac283
        parseParameters(command, parameterValueSetters);
    }

    @Override
    public ResultSet executeQuery() throws SQLException {
        checkClosed();
        throw new FeatureNotSupportedException();
    }

    @Override
    public int executeUpdate() throws SQLException {
        checkClosed();
        return executeUpdateCommand(command);
    }

    @Override
    public void setNull(int parameterIndex, int sqlType) throws SQLException {
        checkClosed();
        checkParameterIndex(parameterIndex);
        switch (sqlType) {
            case Types.ARRAY:
            case Types.BLOB:
            case Types.CLOB:
            case Types.DATALINK:
            case Types.JAVA_OBJECT:
            case Types.NCHAR:
            case Types.NCLOB:
            case Types.NVARCHAR:
            case Types.LONGNVARCHAR:
            case Types.REF:
            case Types.ROWID:
            case Types.SQLXML:
            case Types.STRUCT:
                throw new SQLFeatureNotSupportedException(
                        "Unsupported sql type: " + JDBCType.valueOf(sqlType).getName());
        }
        setParameter(parameterIndex, BsonNull.VALUE);
    }

    @Override
    public void setBoolean(int parameterIndex, boolean x) throws SQLException {
        checkClosed();
        checkParameterIndex(parameterIndex);
        setParameter(parameterIndex, BsonBoolean.valueOf(x));
    }

    @Override
    public void setByte(int parameterIndex, byte x) throws SQLException {
        checkClosed();
        checkParameterIndex(parameterIndex);
        setInt(parameterIndex, x);
    }

    @Override
    public void setShort(int parameterIndex, short x) throws SQLException {
        checkClosed();
        checkParameterIndex(parameterIndex);
        setInt(parameterIndex, x);
    }

    @Override
    public void setInt(int parameterIndex, int x) throws SQLException {
        checkClosed();
        checkParameterIndex(parameterIndex);
        setParameter(parameterIndex, new BsonInt32(x));
    }

    @Override
    public void setLong(int parameterIndex, long x) throws SQLException {
        checkClosed();
        checkParameterIndex(parameterIndex);
        setParameter(parameterIndex, new BsonInt64(x));
    }

    @Override
    public void setFloat(int parameterIndex, float x) throws SQLException {
        checkClosed();
        checkParameterIndex(parameterIndex);
        setDouble(parameterIndex, x);
    }

    @Override
    public void setDouble(int parameterIndex, double x) throws SQLException {
        checkClosed();
        checkParameterIndex(parameterIndex);
        setParameter(parameterIndex, new BsonDouble(x));
    }

    @Override
    public void setBigDecimal(int parameterIndex, BigDecimal x) throws SQLException {
        checkClosed();
        checkParameterIndex(parameterIndex);
        setParameter(parameterIndex, new BsonDecimal128(new Decimal128(x)));
    }

    @Override
    public void setString(int parameterIndex, String x) throws SQLException {
        checkClosed();
        checkParameterIndex(parameterIndex);
        setParameter(parameterIndex, new BsonString(x));
    }

    @Override
    public void setBytes(int parameterIndex, byte[] x) throws SQLException {
        checkClosed();
        checkParameterIndex(parameterIndex);
        setParameter(parameterIndex, new BsonBinary(x));
    }

    @Override
    public void setDate(int parameterIndex, Date x) throws SQLException {
        checkClosed();
        checkParameterIndex(parameterIndex);
        throw new FeatureNotSupportedException("TODO-HIBERNATE-42 https://jira.mongodb.org/browse/HIBERNATE-42");
    }

    @Override
    public void setTime(int parameterIndex, Time x) throws SQLException {
        checkClosed();
        checkParameterIndex(parameterIndex);
        throw new FeatureNotSupportedException("TODO-HIBERNATE-42 https://jira.mongodb.org/browse/HIBERNATE-42");
    }

    @Override
    public void setTimestamp(int parameterIndex, Timestamp x) throws SQLException {
        checkClosed();
        checkParameterIndex(parameterIndex);
        throw new FeatureNotSupportedException("TODO-HIBERNATE-42 https://jira.mongodb.org/browse/HIBERNATE-42");
    }

    @Override
    public void setBinaryStream(int parameterIndex, InputStream x, int length) throws SQLException {
        checkClosed();
        checkParameterIndex(parameterIndex);
        throw new FeatureNotSupportedException();
    }

    @Override
    public void setObject(int parameterIndex, Object x, int targetSqlType) throws SQLException {
        checkClosed();
        checkParameterIndex(parameterIndex);
        throw new FeatureNotSupportedException("To be implemented during Array / Struct tickets");
    }

    @Override
    public void setObject(int parameterIndex, Object x) throws SQLException {
        checkClosed();
        checkParameterIndex(parameterIndex);
        throw new FeatureNotSupportedException("To be implemented during Array / Struct tickets");
    }

    @Override
    public void setArray(int parameterIndex, Array x) throws SQLException {
        checkClosed();
        checkParameterIndex(parameterIndex);
        throw new FeatureNotSupportedException();
    }

    @Override
    public void setDate(int parameterIndex, Date x, Calendar cal) throws SQLException {
        checkClosed();
        checkParameterIndex(parameterIndex);
        throw new FeatureNotSupportedException("TODO-HIBERNATE-42 https://jira.mongodb.org/browse/HIBERNATE-42");
    }

    @Override
    public void setTime(int parameterIndex, Time x, Calendar cal) throws SQLException {
        checkClosed();
        checkParameterIndex(parameterIndex);
        throw new FeatureNotSupportedException("TODO-HIBERNATE-42 https://jira.mongodb.org/browse/HIBERNATE-42");
    }

    @Override
    public void setTimestamp(int parameterIndex, Timestamp x, Calendar cal) throws SQLException {
        checkClosed();
        checkParameterIndex(parameterIndex);
        throw new FeatureNotSupportedException("TODO-HIBERNATE-42 https://jira.mongodb.org/browse/HIBERNATE-42");
    }

    @Override
    public void setNull(int parameterIndex, int sqlType, String typeName) throws SQLException {
        checkClosed();
        checkParameterIndex(parameterIndex);
        throw new FeatureNotSupportedException("To be implemented during Array / Struct tickets");
    }

    @Override
    public void addBatch() throws SQLException {
        checkClosed();
        commandBatch.add(command.clone());
        parameterValueSetters.forEach(setter -> setter.accept(PARAMETER_PLACEHOLDER));
    }

    @Override
    public void clearBatch() throws SQLException {
        checkClosed();
        commandBatch.clear();
    }

    @Override
    public int[] executeBatch() throws SQLException {
        checkClosed();
        startTransactionIfNeeded();
        try {
            if (commandBatch.isEmpty()) {
                return new int[0];
            }

            var writeModels = new ArrayList<WriteModel<BsonDocument>>(commandBatch.size());

            // Hibernate will group PreparedStatement by both table and mutation type
            var commandName = assertNotNull(commandBatch.get(0).getFirstKey());
            var collectionName =
                    assertNotNull(commandBatch.get(0).getString(commandName).getValue());

            for (var command : commandBatch) {

                assertTrue(commandName.equals(command.getFirstKey()));
                assertTrue(collectionName.equals(command.getString(commandName).getValue()));

                List<WriteModel<BsonDocument>> subWriteModels;

                switch (commandName) {
                    case "insert":
                        var documents = command.getArray("documents");
                        subWriteModels = new ArrayList<>(documents.size());
                        for (var document : documents) {
                            subWriteModels.add(new InsertOneModel<>((BsonDocument) document));
                        }
                        break;
                    case "update":
                        var updates = command.getArray("updates").getValues();
                        subWriteModels = new ArrayList<>(updates.size());
                        for (var update : updates) {
                            var updateDocument = (BsonDocument) update;
                            WriteModel<BsonDocument> updateModel =
                                    !updateDocument.getBoolean("multi").getValue()
                                            ? new UpdateOneModel<>(
                                                    updateDocument.getDocument("q"), updateDocument.getDocument("u"))
                                            : new UpdateManyModel<>(
                                                    updateDocument.getDocument("q"), updateDocument.getDocument("u"));
                            subWriteModels.add(updateModel);
                        }
                        break;
                    case "delete":
                        var deletes = command.getArray("deletes");
                        subWriteModels = new ArrayList<>(deletes.size());
                        for (var delete : deletes) {
                            var deleteDocument = (BsonDocument) delete;
                            subWriteModels.add(
                                    deleteDocument.getNumber("limit").intValue() == 1
                                            ? new DeleteOneModel<>(deleteDocument.getDocument("q"))
                                            : new DeleteManyModel<>(deleteDocument.getDocument("q")));
                        }
                        break;
                    default:
                        throw new FeatureNotSupportedException();
                }
                writeModels.addAll(subWriteModels);
            }
            getMongoDatabase()
                    .getCollection(collectionName, BsonDocument.class)
                    .bulkWrite(getClientSession(), writeModels);

            var rowCounts = new int[commandBatch.size()];

            // MongoDB bulk write API returns row counts grouped by mutation types, not by each command in the batch,
            // so returns 'SUCCESS_NO_INFO' to work around
            Arrays.fill(rowCounts, Statement.SUCCESS_NO_INFO);

            return rowCounts;

        } catch (RuntimeException e) {
            throw new SQLException("Failed to run bulk operation: " + e.getMessage(), e);
        } finally {
            clearBatch();
        }
    }

    private void setParameter(int parameterIndex, BsonValue parameterValue) {
        var parameterValueSetter = parameterValueSetters.get(parameterIndex - 1);
        parameterValueSetter.accept(parameterValue);
    }

    private static void parseParameters(BsonDocument command, List<Consumer<BsonValue>> parameterValueSetters) {
        for (var entry : command.entrySet()) {
            if (isParameterMarker(entry.getValue())) {
                parameterValueSetters.add(entry::setValue);
            } else if (entry.getValue().getBsonType().isContainer()) {
                parseParameters(entry.getValue(), parameterValueSetters);
            }
        }
    }

    private static void parseParameters(BsonArray array, List<Consumer<BsonValue>> parameterValueSetters) {
        for (var i = 0; i < array.size(); i++) {
            var value = array.get(i);
            if (isParameterMarker(value)) {
                var idx = i;
                parameterValueSetters.add(v -> array.set(idx, v));
            } else if (value.getBsonType().isContainer()) {
                parseParameters(value, parameterValueSetters);
            }
        }
    }

    private static void parseParameters(BsonValue value, List<Consumer<BsonValue>> parameterValueSetters) {
        if (value.isDocument()) {
            parseParameters(value.asDocument(), parameterValueSetters);
        } else if (value.isArray()) {
            parseParameters(value.asArray(), parameterValueSetters);
        } else {
            fail("Only BSON container type (BsonDocument or BsonArray) is accepted; provided type: "
                    + value.getBsonType());
        }
    }

    private static boolean isParameterMarker(BsonValue value) {
        return value.getBsonType() == BsonType.UNDEFINED;
    }

    private void checkParameterIndex(int parameterIndex) throws SQLException {
        if (parameterValueSetters.isEmpty()) {
            throw new SQLException("No parameter exists");
        }
        if (parameterIndex < 1 || parameterIndex > parameterValueSetters.size()) {
            throw new SQLException(format(
                    "Parameter index invalid: %d; should be within [1, %d]",
                    parameterIndex, parameterValueSetters.size()));
        }
    }
}<|MERGE_RESOLUTION|>--- conflicted
+++ resolved
@@ -22,17 +22,13 @@
 import static java.lang.String.format;
 
 import com.mongodb.client.ClientSession;
-<<<<<<< HEAD
-import com.mongodb.client.MongoClient;
+import com.mongodb.client.MongoDatabase;
 import com.mongodb.client.model.DeleteManyModel;
 import com.mongodb.client.model.DeleteOneModel;
 import com.mongodb.client.model.InsertOneModel;
 import com.mongodb.client.model.UpdateManyModel;
 import com.mongodb.client.model.UpdateOneModel;
 import com.mongodb.client.model.WriteModel;
-=======
-import com.mongodb.client.MongoDatabase;
->>>>>>> 392ac283
 import com.mongodb.hibernate.internal.FeatureNotSupportedException;
 import java.io.InputStream;
 import java.math.BigDecimal;
@@ -86,16 +82,10 @@
     MongoPreparedStatement(
             MongoDatabase mongoDatabase, ClientSession clientSession, MongoConnection mongoConnection, String mql)
             throws SQLSyntaxErrorException {
-<<<<<<< HEAD
-        super(mongoClient, clientSession, mongoConnection);
+        super(mongoDatabase, clientSession, mongoConnection);
         commandBatch = new ArrayList<>();
         command = MongoStatement.parse(mql);
         parameterValueSetters = new ArrayList<>();
-=======
-        super(mongoDatabase, clientSession, mongoConnection);
-        this.command = MongoStatement.parse(mql);
-        this.parameterValueSetters = new ArrayList<>();
->>>>>>> 392ac283
         parseParameters(command, parameterValueSetters);
     }
 
