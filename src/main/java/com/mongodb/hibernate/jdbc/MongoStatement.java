/*
 * Copyright 2024-present MongoDB, Inc.
 *
 * Licensed under the Apache License, Version 2.0 (the "License");
 * you may not use this file except in compliance with the License.
 * You may obtain a copy of the License at
 *
 *   http://www.apache.org/licenses/LICENSE-2.0
 *
 * Unless required by applicable law or agreed to in writing, software
 * distributed under the License is distributed on an "AS IS" BASIS,
 * WITHOUT WARRANTIES OR CONDITIONS OF ANY KIND, either express or implied.
 * See the License for the specific language governing permissions and
 * limitations under the License.
 */

package com.mongodb.hibernate.jdbc;

import static com.mongodb.hibernate.internal.VisibleForTesting.AccessModifier.PRIVATE;
import static com.mongodb.hibernate.jdbc.MongoConnection.DATABASE;
import static java.lang.String.format;

import com.mongodb.client.ClientSession;
import com.mongodb.client.MongoClient;
import com.mongodb.client.MongoDatabase;
import com.mongodb.hibernate.internal.FeatureNotSupportedException;
import com.mongodb.hibernate.internal.VisibleForTesting;
import java.sql.Connection;
import java.sql.ResultSet;
import java.sql.SQLException;
import java.sql.SQLSyntaxErrorException;
import java.sql.SQLWarning;
import org.bson.BsonDocument;
import org.jspecify.annotations.Nullable;

/**
 * MongoDB Dialect's JDBC {@link java.sql.Statement} implementation class.
 *
 * <p>It only focuses on API methods Mongo Dialect will support. All the other methods are implemented by throwing
 * exceptions in its parent {@link StatementAdapter adapter interface}.
 */
class MongoStatement implements StatementAdapter {

    private final MongoClient mongoClient;
    private final MongoConnection mongoConnection;
    private final ClientSession clientSession;

    private boolean closed;

    MongoStatement(MongoClient mongoClient, ClientSession clientSession, MongoConnection mongoConnection) {
        this.mongoClient = mongoClient;
        this.mongoConnection = mongoConnection;
        this.clientSession = clientSession;
    }

    ClientSession getClientSession() {
        return clientSession;
    }

    @Override
    public ResultSet executeQuery(String mql) throws SQLException {
        checkClosed();
        throw new FeatureNotSupportedException("TODO-HIBERNATE-21 https://jira.mongodb.org/browse/HIBERNATE-21");
    }

    @Override
    public int executeUpdate(String mql) throws SQLException {
        checkClosed();
        var command = parse(mql);
        return executeUpdateCommand(command);
    }

    int executeUpdateCommand(BsonDocument command) throws SQLException {
        startTransactionIfNeeded();
        try {
            return mongoClient
                    .getDatabase(DATABASE)
                    .runCommand(clientSession, command)
                    .getInteger("n");
        } catch (Exception e) {
            throw new SQLException("Failed to execute update command", e);
        }
    }

    @Override
    public void close() {
        if (!closed) {
            closed = true;
        }
    }

    @Override
    public int getMaxRows() throws SQLException {
        checkClosed();
        throw new FeatureNotSupportedException("TODO-HIBERNATE-21 https://jira.mongodb.org/browse/HIBERNATE-21");
    }

    @Override
    public void setMaxRows(int max) throws SQLException {
        checkClosed();
        throw new FeatureNotSupportedException("TODO-HIBERNATE-21 https://jira.mongodb.org/browse/HIBERNATE-21");
    }

    @Override
    public int getQueryTimeout() throws SQLException {
        checkClosed();
        throw new FeatureNotSupportedException("TODO-HIBERNATE-21 https://jira.mongodb.org/browse/HIBERNATE-21");
    }

    @Override
    public void setQueryTimeout(int seconds) throws SQLException {
        checkClosed();
        throw new FeatureNotSupportedException("TODO-HIBERNATE-21 https://jira.mongodb.org/browse/HIBERNATE-21");
    }

    @Override
    public void cancel() throws SQLException {
        checkClosed();
        throw new FeatureNotSupportedException();
    }

    @Override
    public @Nullable SQLWarning getWarnings() throws SQLException {
        checkClosed();
        return null;
    }

    /** Only used in {@link org.hibernate.engine.jdbc.spi.SqlExceptionHelper}. */
    @Override
    public void clearWarnings() throws SQLException {
        checkClosed();
    }

    // ----------------------- Multiple Results --------------------------

    @Override
    public boolean execute(String mql) throws SQLException {
        checkClosed();
        throw new FeatureNotSupportedException("To be implemented in scope of index and unique constraint creation");
    }

    @Override
    public @Nullable ResultSet getResultSet() throws SQLException {
        checkClosed();
        throw new FeatureNotSupportedException("To be implemented in scope of index and unique constraint creation");
    }

    @Override
    public boolean getMoreResults() throws SQLException {
        checkClosed();
        throw new FeatureNotSupportedException("To be implemented in scope of index and unique constraint creation");
    }

    @Override
    public int getUpdateCount() throws SQLException {
        checkClosed();
        throw new FeatureNotSupportedException("To be implemented in scope of index and unique constraint creation");
    }

    @Override
    public void setFetchSize(int rows) throws SQLException {
        checkClosed();
        throw new FeatureNotSupportedException("TODO-HIBERNATE-21 https://jira.mongodb.org/browse/HIBERNATE-21");
    }

    @Override
    public int getFetchSize() throws SQLException {
        checkClosed();
        throw new FeatureNotSupportedException("TODO-HIBERNATE-21 https://jira.mongodb.org/browse/HIBERNATE-21");
    }

    @Override
<<<<<<< HEAD
=======
    public void addBatch(String mql) throws SQLException {
        checkClosed();
        throw new FeatureNotSupportedException("TODO-HIBERNATE-35 https://jira.mongodb.org/browse/HIBERNATE-35");
    }

    @Override
    public void clearBatch() throws SQLException {
        checkClosed();
        throw new FeatureNotSupportedException("TODO-HIBERNATE-35 https://jira.mongodb.org/browse/HIBERNATE-35");
    }

    @Override
    public int[] executeBatch() throws SQLException {
        checkClosed();
        throw new FeatureNotSupportedException("TODO-HIBERNATE-35 https://jira.mongodb.org/browse/HIBERNATE-35");
    }

    @Override
>>>>>>> f136d5b6
    public Connection getConnection() throws SQLException {
        checkClosed();
        return mongoConnection;
    }

    @Override
    public boolean isClosed() {
        return closed;
    }

    @Override
    public boolean isWrapperFor(Class<?> iface) throws SQLException {
        checkClosed();
        return false;
    }

    void checkClosed() throws SQLException {
        if (closed) {
            throw new SQLException(format("%s has been closed", getClass().getSimpleName()));
        }
    }

    @VisibleForTesting(otherwise = PRIVATE)
    MongoDatabase getMongoDatabase() {
        return mongoClient.getDatabase(DATABASE);
    }

    static BsonDocument parse(String mql) throws SQLSyntaxErrorException {
        try {
            return BsonDocument.parse(mql);
        } catch (RuntimeException e) {
            throw new SQLSyntaxErrorException("Invalid MQL: " + mql, e);
        }
    }

    /**
     * Starts transaction for the first {@link java.sql.Statement} executing if
     * {@linkplain MongoConnection#getAutoCommit() auto-commit} is disabled.
     */
    void startTransactionIfNeeded() throws SQLException {
        if (!mongoConnection.getAutoCommit() && !clientSession.hasActiveTransaction()) {
            clientSession.startTransaction();
        }
    }
}<|MERGE_RESOLUTION|>--- conflicted
+++ resolved
@@ -170,8 +170,6 @@
     }
 
     @Override
-<<<<<<< HEAD
-=======
     public void addBatch(String mql) throws SQLException {
         checkClosed();
         throw new FeatureNotSupportedException("TODO-HIBERNATE-35 https://jira.mongodb.org/browse/HIBERNATE-35");
@@ -190,7 +188,6 @@
     }
 
     @Override
->>>>>>> f136d5b6
     public Connection getConnection() throws SQLException {
         checkClosed();
         return mongoConnection;
