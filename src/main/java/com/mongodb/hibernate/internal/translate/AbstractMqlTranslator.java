/*
 * Copyright 2025-present MongoDB, Inc.
 *
 * Licensed under the Apache License, Version 2.0 (the "License");
 * you may not use this file except in compliance with the License.
 * You may obtain a copy of the License at
 *
 *   http://www.apache.org/licenses/LICENSE-2.0
 *
 * Unless required by applicable law or agreed to in writing, software
 * distributed under the License is distributed on an "AS IS" BASIS,
 * WITHOUT WARRANTIES OR CONDITIONS OF ANY KIND, either express or implied.
 * See the License for the specific language governing permissions and
 * limitations under the License.
 */

package com.mongodb.hibernate.internal.translate;

import static com.mongodb.hibernate.internal.MongoAssertions.assertNotNull;
import static com.mongodb.hibernate.internal.MongoAssertions.assertTrue;
import static com.mongodb.hibernate.internal.MongoConstants.ID_FIELD_NAME;
import static com.mongodb.hibernate.internal.MongoConstants.MONGO_DBMS_NAME;
import static com.mongodb.hibernate.internal.translate.AstVisitorValueDescriptor.COLLECTION_AGGREGATE;
import static com.mongodb.hibernate.internal.translate.AstVisitorValueDescriptor.COLLECTION_MUTATION;
import static com.mongodb.hibernate.internal.translate.AstVisitorValueDescriptor.COLLECTION_NAME;
import static com.mongodb.hibernate.internal.translate.AstVisitorValueDescriptor.FIELD_PATH;
import static com.mongodb.hibernate.internal.translate.AstVisitorValueDescriptor.FIELD_VALUE;
import static com.mongodb.hibernate.internal.translate.AstVisitorValueDescriptor.FILTER;
import static com.mongodb.hibernate.internal.translate.AstVisitorValueDescriptor.PROJECT_STAGE_SPECIFICATIONS;
<<<<<<< HEAD
import static com.mongodb.hibernate.internal.translate.AstVisitorValueDescriptor.SORT_FIELDS;
import static com.mongodb.hibernate.internal.translate.AstVisitorValueDescriptor.TUPLE;
import static com.mongodb.hibernate.internal.translate.mongoast.command.aggregate.AstSortOrder.ASC;
import static com.mongodb.hibernate.internal.translate.mongoast.command.aggregate.AstSortOrder.DESC;
=======
import static com.mongodb.hibernate.internal.translate.mongoast.AstLiteralValue.FALSE;
import static com.mongodb.hibernate.internal.translate.mongoast.AstLiteralValue.TRUE;
>>>>>>> 0d01b010
import static com.mongodb.hibernate.internal.translate.mongoast.filter.AstComparisonFilterOperator.EQ;
import static com.mongodb.hibernate.internal.translate.mongoast.filter.AstComparisonFilterOperator.GT;
import static com.mongodb.hibernate.internal.translate.mongoast.filter.AstComparisonFilterOperator.GTE;
import static com.mongodb.hibernate.internal.translate.mongoast.filter.AstComparisonFilterOperator.LT;
import static com.mongodb.hibernate.internal.translate.mongoast.filter.AstComparisonFilterOperator.LTE;
import static com.mongodb.hibernate.internal.translate.mongoast.filter.AstComparisonFilterOperator.NE;
import static com.mongodb.hibernate.internal.translate.mongoast.filter.AstLogicalFilterOperator.AND;
import static com.mongodb.hibernate.internal.translate.mongoast.filter.AstLogicalFilterOperator.NOR;
import static com.mongodb.hibernate.internal.translate.mongoast.filter.AstLogicalFilterOperator.OR;
import static java.lang.String.format;

import com.mongodb.hibernate.internal.FeatureNotSupportedException;
import com.mongodb.hibernate.internal.extension.service.StandardServiceRegistryScopedState;
import com.mongodb.hibernate.internal.translate.mongoast.AstDocument;
import com.mongodb.hibernate.internal.translate.mongoast.AstElement;
import com.mongodb.hibernate.internal.translate.mongoast.AstFieldUpdate;
import com.mongodb.hibernate.internal.translate.mongoast.AstLiteralValue;
import com.mongodb.hibernate.internal.translate.mongoast.AstNode;
import com.mongodb.hibernate.internal.translate.mongoast.AstParameterMarker;
import com.mongodb.hibernate.internal.translate.mongoast.command.AstCommand;
import com.mongodb.hibernate.internal.translate.mongoast.command.AstDeleteCommand;
import com.mongodb.hibernate.internal.translate.mongoast.command.AstInsertCommand;
import com.mongodb.hibernate.internal.translate.mongoast.command.AstUpdateCommand;
import com.mongodb.hibernate.internal.translate.mongoast.command.aggregate.AstAggregateCommand;
import com.mongodb.hibernate.internal.translate.mongoast.command.aggregate.AstMatchStage;
import com.mongodb.hibernate.internal.translate.mongoast.command.aggregate.AstProjectStage;
import com.mongodb.hibernate.internal.translate.mongoast.command.aggregate.AstProjectStageIncludeSpecification;
import com.mongodb.hibernate.internal.translate.mongoast.command.aggregate.AstProjectStageSpecification;
import com.mongodb.hibernate.internal.translate.mongoast.command.aggregate.AstSortField;
import com.mongodb.hibernate.internal.translate.mongoast.command.aggregate.AstSortOrder;
import com.mongodb.hibernate.internal.translate.mongoast.command.aggregate.AstSortStage;
import com.mongodb.hibernate.internal.translate.mongoast.command.aggregate.AstStage;
import com.mongodb.hibernate.internal.translate.mongoast.filter.AstComparisonFilterOperation;
import com.mongodb.hibernate.internal.translate.mongoast.filter.AstComparisonFilterOperator;
import com.mongodb.hibernate.internal.translate.mongoast.filter.AstFieldOperationFilter;
import com.mongodb.hibernate.internal.translate.mongoast.filter.AstFilter;
import com.mongodb.hibernate.internal.translate.mongoast.filter.AstFilterFieldPath;
import com.mongodb.hibernate.internal.translate.mongoast.filter.AstLogicalFilter;
import java.io.IOException;
import java.io.StringWriter;
import java.math.BigDecimal;
import java.util.ArrayList;
import java.util.HashSet;
import java.util.List;
import java.util.Optional;
import java.util.Set;
import org.bson.BsonBoolean;
import org.bson.BsonDecimal128;
import org.bson.BsonDouble;
import org.bson.BsonInt32;
import org.bson.BsonInt64;
import org.bson.BsonString;
import org.bson.BsonValue;
import org.bson.json.JsonMode;
import org.bson.json.JsonWriter;
import org.bson.json.JsonWriterSettings;
import org.bson.types.Decimal128;
import org.hibernate.engine.spi.SessionFactoryImplementor;
import org.hibernate.internal.util.collections.Stack;
import org.hibernate.persister.entity.EntityPersister;
import org.hibernate.persister.internal.SqlFragmentPredicate;
import org.hibernate.query.NullPrecedence;
import org.hibernate.query.spi.QueryOptions;
import org.hibernate.query.sqm.ComparisonOperator;
import org.hibernate.query.sqm.sql.internal.BasicValuedPathInterpretation;
import org.hibernate.query.sqm.sql.internal.SqmParameterInterpretation;
import org.hibernate.query.sqm.tree.expression.Conversion;
import org.hibernate.sql.ast.Clause;
import org.hibernate.sql.ast.SqlAstNodeRenderingMode;
import org.hibernate.sql.ast.SqlAstTranslator;
import org.hibernate.sql.ast.spi.SqlSelection;
import org.hibernate.sql.ast.tree.SqlAstNode;
import org.hibernate.sql.ast.tree.Statement;
import org.hibernate.sql.ast.tree.delete.DeleteStatement;
import org.hibernate.sql.ast.tree.expression.AggregateColumnWriteExpression;
import org.hibernate.sql.ast.tree.expression.Any;
import org.hibernate.sql.ast.tree.expression.BinaryArithmeticExpression;
import org.hibernate.sql.ast.tree.expression.CaseSearchedExpression;
import org.hibernate.sql.ast.tree.expression.CaseSimpleExpression;
import org.hibernate.sql.ast.tree.expression.CastTarget;
import org.hibernate.sql.ast.tree.expression.Collation;
import org.hibernate.sql.ast.tree.expression.ColumnReference;
import org.hibernate.sql.ast.tree.expression.Distinct;
import org.hibernate.sql.ast.tree.expression.Duration;
import org.hibernate.sql.ast.tree.expression.DurationUnit;
import org.hibernate.sql.ast.tree.expression.EmbeddableTypeLiteral;
import org.hibernate.sql.ast.tree.expression.EntityTypeLiteral;
import org.hibernate.sql.ast.tree.expression.Every;
import org.hibernate.sql.ast.tree.expression.Expression;
import org.hibernate.sql.ast.tree.expression.ExtractUnit;
import org.hibernate.sql.ast.tree.expression.Format;
import org.hibernate.sql.ast.tree.expression.JdbcLiteral;
import org.hibernate.sql.ast.tree.expression.JdbcParameter;
import org.hibernate.sql.ast.tree.expression.Literal;
import org.hibernate.sql.ast.tree.expression.ModifiedSubQueryExpression;
import org.hibernate.sql.ast.tree.expression.NestedColumnReference;
import org.hibernate.sql.ast.tree.expression.Over;
import org.hibernate.sql.ast.tree.expression.Overflow;
import org.hibernate.sql.ast.tree.expression.QueryLiteral;
import org.hibernate.sql.ast.tree.expression.SelfRenderingExpression;
import org.hibernate.sql.ast.tree.expression.SqlSelectionExpression;
import org.hibernate.sql.ast.tree.expression.SqlTuple;
import org.hibernate.sql.ast.tree.expression.SqlTupleContainer;
import org.hibernate.sql.ast.tree.expression.Star;
import org.hibernate.sql.ast.tree.expression.Summarization;
import org.hibernate.sql.ast.tree.expression.TrimSpecification;
import org.hibernate.sql.ast.tree.expression.UnaryOperation;
import org.hibernate.sql.ast.tree.expression.UnparsedNumericLiteral;
import org.hibernate.sql.ast.tree.from.FromClause;
import org.hibernate.sql.ast.tree.from.FunctionTableReference;
import org.hibernate.sql.ast.tree.from.NamedTableReference;
import org.hibernate.sql.ast.tree.from.QueryPartTableReference;
import org.hibernate.sql.ast.tree.from.TableGroup;
import org.hibernate.sql.ast.tree.from.TableGroupJoin;
import org.hibernate.sql.ast.tree.from.TableReferenceJoin;
import org.hibernate.sql.ast.tree.from.ValuesTableReference;
import org.hibernate.sql.ast.tree.insert.InsertSelectStatement;
import org.hibernate.sql.ast.tree.predicate.BetweenPredicate;
import org.hibernate.sql.ast.tree.predicate.BooleanExpressionPredicate;
import org.hibernate.sql.ast.tree.predicate.ComparisonPredicate;
import org.hibernate.sql.ast.tree.predicate.ExistsPredicate;
import org.hibernate.sql.ast.tree.predicate.FilterPredicate;
import org.hibernate.sql.ast.tree.predicate.GroupedPredicate;
import org.hibernate.sql.ast.tree.predicate.InArrayPredicate;
import org.hibernate.sql.ast.tree.predicate.InListPredicate;
import org.hibernate.sql.ast.tree.predicate.InSubQueryPredicate;
import org.hibernate.sql.ast.tree.predicate.Junction;
import org.hibernate.sql.ast.tree.predicate.LikePredicate;
import org.hibernate.sql.ast.tree.predicate.NegatedPredicate;
import org.hibernate.sql.ast.tree.predicate.NullnessPredicate;
import org.hibernate.sql.ast.tree.predicate.Predicate;
import org.hibernate.sql.ast.tree.predicate.SelfRenderingPredicate;
import org.hibernate.sql.ast.tree.predicate.ThruthnessPredicate;
import org.hibernate.sql.ast.tree.select.QueryGroup;
import org.hibernate.sql.ast.tree.select.QueryPart;
import org.hibernate.sql.ast.tree.select.QuerySpec;
import org.hibernate.sql.ast.tree.select.SelectClause;
import org.hibernate.sql.ast.tree.select.SelectStatement;
import org.hibernate.sql.ast.tree.select.SortSpecification;
import org.hibernate.sql.ast.tree.update.Assignment;
import org.hibernate.sql.ast.tree.update.UpdateStatement;
import org.hibernate.sql.exec.spi.JdbcOperation;
import org.hibernate.sql.exec.spi.JdbcParameterBinder;
import org.hibernate.sql.exec.spi.JdbcParameterBindings;
import org.hibernate.sql.model.MutationOperation;
import org.hibernate.sql.model.ast.AbstractRestrictedTableMutation;
import org.hibernate.sql.model.ast.ColumnWriteFragment;
import org.hibernate.sql.model.internal.OptionalTableUpdate;
import org.hibernate.sql.model.internal.TableDeleteCustomSql;
import org.hibernate.sql.model.internal.TableDeleteStandard;
import org.hibernate.sql.model.internal.TableInsertCustomSql;
import org.hibernate.sql.model.internal.TableInsertStandard;
import org.hibernate.sql.model.internal.TableUpdateCustomSql;
import org.hibernate.sql.model.internal.TableUpdateStandard;
import org.jspecify.annotations.Nullable;

abstract class AbstractMqlTranslator<T extends JdbcOperation> implements SqlAstTranslator<T> {
    private static final JsonWriterSettings JSON_WRITER_SETTINGS =
            JsonWriterSettings.builder().outputMode(JsonMode.EXTENDED).build();

    private final SessionFactoryImplementor sessionFactory;

    private final AstVisitorValueHolder astVisitorValueHolder = new AstVisitorValueHolder();

    private final List<JdbcParameterBinder> parameterBinders = new ArrayList<>();

    private final Set<String> affectedTableNames = new HashSet<>();

    AbstractMqlTranslator(SessionFactoryImplementor sessionFactory) {
        this.sessionFactory = sessionFactory;
        assertNotNull(sessionFactory
                .getServiceRegistry()
                .requireService(StandardServiceRegistryScopedState.class)
                .getConfiguration());
    }

    @Override
    public SessionFactoryImplementor getSessionFactory() {
        return sessionFactory;
    }

    @Override
    public void render(SqlAstNode sqlAstNode, SqlAstNodeRenderingMode sqlAstNodeRenderingMode) {
        throw new FeatureNotSupportedException();
    }

    @Override
    public boolean supportsFilterClause() {
        throw new FeatureNotSupportedException();
    }

    @Override
    public QueryPart getCurrentQueryPart() {
        throw new FeatureNotSupportedException();
    }

    @Override
    public Stack<Clause> getCurrentClauseStack() {
        throw new FeatureNotSupportedException();
    }

    @Override
    public Set<String> getAffectedTableNames() {
        return affectedTableNames;
    }

    List<JdbcParameterBinder> getParameterBinders() {
        return parameterBinders;
    }

    @SuppressWarnings("overloads")
    <R extends AstCommand> R acceptAndYield(Statement statement, AstVisitorValueDescriptor<R> resultDescriptor) {
        return astVisitorValueHolder.execute(resultDescriptor, () -> statement.accept(this));
    }

    @SuppressWarnings("overloads")
    <R> R acceptAndYield(SqlAstNode node, AstVisitorValueDescriptor<R> resultDescriptor) {
        return astVisitorValueHolder.execute(resultDescriptor, () -> node.accept(this));
    }

    // ~~~~~~~~~~~~~~~~~~~~~~~~~~~~~~~~~~~~~~~~~~~~~~~~~~~~~~~~~
    // Table Mutation: insert

    @Override
    public void visitStandardTableInsert(TableInsertStandard tableInsert) {
        if (tableInsert.getNumberOfReturningColumns() > 0) {
            throw new FeatureNotSupportedException();
        }
        var astElements = new ArrayList<AstElement>(tableInsert.getNumberOfValueBindings());
        for (var columnValueBinding : tableInsert.getValueBindings()) {
            var fieldName = columnValueBinding.getColumnReference().getColumnExpression();
            var valueExpression = columnValueBinding.getValueExpression();
            if (valueExpression == null) {
                throw new FeatureNotSupportedException();
            }
            var fieldValue = acceptAndYield(valueExpression, FIELD_VALUE);
            astElements.add(new AstElement(fieldName, fieldValue));
        }
        astVisitorValueHolder.yield(
                COLLECTION_MUTATION,
                new AstInsertCommand(tableInsert.getMutatingTable().getTableName(), new AstDocument(astElements)));
    }

    @Override
    public void visitColumnWriteFragment(ColumnWriteFragment columnWriteFragment) {
        if (columnWriteFragment.getParameters().size() != 1) {
            throw new FeatureNotSupportedException();
        }
        columnWriteFragment.getParameters().iterator().next().accept(this);
    }

    // ~~~~~~~~~~~~~~~~~~~~~~~~~~~~~~~~~~~~~~~~~~~~~~~~~~~~~~~~~
    // Table Mutation: delete

    @Override
    public void visitStandardTableDelete(TableDeleteStandard tableDelete) {
        if (tableDelete.getWhereFragment() != null) {
            throw new FeatureNotSupportedException();
        }
        var keyFilter = getKeyFilter(tableDelete);
        astVisitorValueHolder.yield(
                COLLECTION_MUTATION,
                new AstDeleteCommand(tableDelete.getMutatingTable().getTableName(), keyFilter));
    }

    // ~~~~~~~~~~~~~~~~~~~~~~~~~~~~~~~~~~~~~~~~~~~~~~~~~~~~~~~~~
    // Table Mutation: update

    @Override
    public void visitStandardTableUpdate(TableUpdateStandard tableUpdate) {
        if (tableUpdate.getNumberOfReturningColumns() > 0) {
            throw new FeatureNotSupportedException();
        }
        if (tableUpdate.getWhereFragment() != null) {
            throw new FeatureNotSupportedException();
        }
        var keyFilter = getKeyFilter(tableUpdate);
        var updates = new ArrayList<AstFieldUpdate>(tableUpdate.getNumberOfValueBindings());
        for (var valueBinding : tableUpdate.getValueBindings()) {
            var fieldName = valueBinding.getColumnReference().getColumnExpression();
            var fieldValue = acceptAndYield(valueBinding.getValueExpression(), FIELD_VALUE);
            updates.add(new AstFieldUpdate(fieldName, fieldValue));
        }
        astVisitorValueHolder.yield(
                COLLECTION_MUTATION,
                new AstUpdateCommand(tableUpdate.getMutatingTable().getTableName(), keyFilter, updates));
    }

    private AstFilter getKeyFilter(AbstractRestrictedTableMutation<? extends MutationOperation> tableMutation) {
        if (tableMutation.getNumberOfOptimisticLockBindings() > 0) {
            throw new FeatureNotSupportedException("TODO-HIBERNATE-51 https://jira.mongodb.org/browse/HIBERNATE-51");
        }

        if (tableMutation.getNumberOfKeyBindings() > 1) {
            throw new FeatureNotSupportedException(
                    format("%s does not support '%s' spanning multiple columns", MONGO_DBMS_NAME, ID_FIELD_NAME));
        }
        assertTrue(tableMutation.getNumberOfKeyBindings() == 1);
        var keyBinding = tableMutation.getKeyBindings().get(0);

        var astFilterFieldPath =
                new AstFilterFieldPath(keyBinding.getColumnReference().getColumnExpression());
        var fieldValue = acceptAndYield(keyBinding.getValueExpression(), FIELD_VALUE);
        return new AstFieldOperationFilter(astFilterFieldPath, new AstComparisonFilterOperation(EQ, fieldValue));
    }

    @Override
    public void visitParameter(JdbcParameter jdbcParameter) {
        parameterBinders.add(jdbcParameter.getParameterBinder());
        astVisitorValueHolder.yield(FIELD_VALUE, AstParameterMarker.INSTANCE);
    }

    @Override
    public void visitSelectStatement(SelectStatement selectStatement) {
        if (!selectStatement.getQueryPart().isRoot()) {
            throw new FeatureNotSupportedException("Subquery not supported");
        }
        if (!selectStatement.getCteStatements().isEmpty()
                || !selectStatement.getCteObjects().isEmpty()) {
            throw new FeatureNotSupportedException("CTE not supported");
        }
        selectStatement.getQueryPart().accept(this);
    }

    @Override
    public void visitQuerySpec(QuerySpec querySpec) {
        if (!querySpec.getGroupByClauseExpressions().isEmpty()) {
            throw new FeatureNotSupportedException("GroupBy not supported");
        }
        if (querySpec.hasOffsetOrFetchClause()) {
            throw new FeatureNotSupportedException("TODO-HIBERNATE-70 https://jira.mongodb.org/browse/HIBERNATE-70");
        }

        var collection = acceptAndYield(querySpec.getFromClause(), COLLECTION_NAME);

        var stages = new ArrayList<AstStage>(3);

        createMatchStage(querySpec).ifPresent(stages::add);

        createSortStage(querySpec).ifPresent(stages::add);

        var projectStageSpecifications = acceptAndYield(querySpec.getSelectClause(), PROJECT_STAGE_SPECIFICATIONS);
        stages.add(new AstProjectStage(projectStageSpecifications));

        astVisitorValueHolder.yield(COLLECTION_AGGREGATE, new AstAggregateCommand(collection, stages));
    }

    private Optional<AstMatchStage> createMatchStage(QuerySpec querySpec) {
        var whereClauseRestrictions = querySpec.getWhereClauseRestrictions();
        if (whereClauseRestrictions != null && !whereClauseRestrictions.isEmpty()) {
            var filter = acceptAndYield(whereClauseRestrictions, FILTER);
            return Optional.of(new AstMatchStage(filter));
        } else {
            return Optional.empty();
        }
    }

    private Optional<AstSortStage> createSortStage(QuerySpec querySpec) {
        if (querySpec.hasSortSpecifications()) {
            var sortFields = new ArrayList<AstSortField>(
                    querySpec.getSortSpecifications().size());
            for (var sortSpecification : querySpec.getSortSpecifications()) {
                sortFields.addAll(acceptAndYield(sortSpecification, SORT_FIELDS));
            }
            return Optional.of(new AstSortStage(sortFields));
        }
        return Optional.empty();
    }

    @Override
    public void visitFromClause(FromClause fromClause) {
        if (fromClause.getRoots().size() != 1) {
            throw new FeatureNotSupportedException();
        }
        var tableGroup = fromClause.getRoots().get(0);

        if (!(tableGroup.getModelPart() instanceof EntityPersister entityPersister)
                || entityPersister.getQuerySpaces().length != 1) {
            throw new FeatureNotSupportedException();
        }

        affectedTableNames.add(((String[]) entityPersister.getQuerySpaces())[0]);
        tableGroup.getPrimaryTableReference().accept(this);
    }

    @Override
    public void visitNamedTableReference(NamedTableReference namedTableReference) {
        astVisitorValueHolder.yield(COLLECTION_NAME, namedTableReference.getTableExpression());
    }

    @Override
    public void visitRelationalPredicate(ComparisonPredicate comparisonPredicate) {
        if (!isComparingFieldWithValue(comparisonPredicate)) {
            throw new FeatureNotSupportedException(
                    "Only the following comparisons are supported: field vs literal, field vs parameter");
        }

        var lhs = comparisonPredicate.getLeftHandExpression();
        var rhs = comparisonPredicate.getRightHandExpression();

        var isFieldOnLeftHandSide = isFieldPathExpression(lhs);
        if (!isFieldOnLeftHandSide) {
            assertTrue(isFieldPathExpression(rhs));
        }

        var fieldPath = acceptAndYield((isFieldOnLeftHandSide ? lhs : rhs), FIELD_PATH);
        var comparisonValue = acceptAndYield((isFieldOnLeftHandSide ? rhs : lhs), FIELD_VALUE);

        var operator = isFieldOnLeftHandSide
                ? comparisonPredicate.getOperator()
                : comparisonPredicate.getOperator().invert();
        var astComparisonFilterOperator = getAstComparisonFilterOperator(operator);

        var astFilterOperation = new AstComparisonFilterOperation(astComparisonFilterOperator, comparisonValue);
        var filter = new AstFieldOperationFilter(new AstFilterFieldPath(fieldPath), astFilterOperation);
        astVisitorValueHolder.yield(FILTER, filter);
    }

    @Override
    public void visitNegatedPredicate(NegatedPredicate negatedPredicate) {
        var filter = acceptAndYield(negatedPredicate.getPredicate(), FILTER);
        astVisitorValueHolder.yield(FILTER, new AstLogicalFilter(NOR, List.of(filter)));
    }

    @Override
    public void visitGroupedPredicate(GroupedPredicate groupedPredicate) {
        var filter = acceptAndYield(groupedPredicate.getSubPredicate(), FILTER);
        astVisitorValueHolder.yield(FILTER, filter);
    }

    @Override
    public void visitSelectClause(SelectClause selectClause) {
        if (selectClause.isDistinct()) {
            throw new FeatureNotSupportedException();
        }
        var projectStageSpecifications = new ArrayList<AstProjectStageSpecification>(
                selectClause.getSqlSelections().size());

        for (SqlSelection sqlSelection : selectClause.getSqlSelections()) {
            if (sqlSelection.isVirtual()) {
                continue;
            }
            if (!(sqlSelection.getExpression() instanceof ColumnReference columnReference)) {
                throw new FeatureNotSupportedException();
            }
            var field = acceptAndYield(columnReference, FIELD_PATH);
            projectStageSpecifications.add(new AstProjectStageIncludeSpecification(field));
        }
        astVisitorValueHolder.yield(PROJECT_STAGE_SPECIFICATIONS, projectStageSpecifications);
    }

    @Override
    public void visitColumnReference(ColumnReference columnReference) {
        if (columnReference.isColumnExpressionFormula()) {
            throw new FeatureNotSupportedException();
        }
        astVisitorValueHolder.yield(FIELD_PATH, columnReference.getColumnExpression());
    }

    @Override
    public void visitQueryLiteral(QueryLiteral<?> queryLiteral) {
        var bsonValue = toBsonValue(queryLiteral.getLiteralValue());
        astVisitorValueHolder.yield(FIELD_VALUE, new AstLiteralValue(bsonValue));
    }

    @Override
    public void visitJunction(Junction junction) {
        var subFilters = new ArrayList<AstFilter>(junction.getPredicates().size());
        for (Predicate predicate : junction.getPredicates()) {
            subFilters.add(acceptAndYield(predicate, FILTER));
        }
        var junctionFilter =
                switch (junction.getNature()) {
                    case DISJUNCTION -> new AstLogicalFilter(OR, subFilters);
                    case CONJUNCTION -> new AstLogicalFilter(AND, subFilters);
                };
        astVisitorValueHolder.yield(FILTER, junctionFilter);
    }

    @Override
    public <N extends Number> void visitUnparsedNumericLiteral(UnparsedNumericLiteral<N> unparsedNumericLiteral) {
        astVisitorValueHolder.yield(
                FIELD_VALUE, new AstLiteralValue(toBsonValue(unparsedNumericLiteral.getLiteralValue())));
    }

    @Override
<<<<<<< HEAD
    public void visitSqlSelectionExpression(SqlSelectionExpression sqlSelectionExpression) {
        sqlSelectionExpression.getSelection().getExpression().accept(this);
    }

    // ~~~~~~~~~~~~~~~~~~~~~~~~~~~~~~~~~~~~~~~~~~~~~~~~~~~~~~~~~
    // ORDER BY clause

    @Override
    public void visitSortSpecification(SortSpecification sortSpecification) {
        var nullPrecedence = sortSpecification.getNullPrecedence();
        if (nullPrecedence == null || nullPrecedence == NullPrecedence.NONE) {
            nullPrecedence = sessionFactory.getSessionFactoryOptions().getDefaultNullPrecedence();
        }
        if (nullPrecedence != null && nullPrecedence != NullPrecedence.NONE) {
            throw new FeatureNotSupportedException(
                    format("%s does not support null precedence: NULLS %s", MONGO_DBMS_NAME, nullPrecedence));
        }
        if (sortSpecification.isIgnoreCase()) {
            throw new FeatureNotSupportedException();
        }

        var astSortOrder =
                switch (sortSpecification.getSortOrder()) {
                    case ASCENDING -> ASC;
                    case DESCENDING -> DESC;
                };
        var sortExpression = sortSpecification.getSortExpression();
        var sqlTuple = SqlTupleContainer.getSqlTuple(sortExpression);
        if (sqlTuple == null) {
            var astSortField = createAstSortField(sortExpression, astSortOrder);
            astVisitorValueHolder.yield(SORT_FIELDS, List.of(astSortField));
        } else {
            var expressions = acceptAndYield(sqlTuple, TUPLE);
            var astSortFields = new ArrayList<AstSortField>(expressions.size());
            for (var expression : expressions) {
                astSortFields.add(createAstSortField(expression, astSortOrder));
            }
            astVisitorValueHolder.yield(SORT_FIELDS, astSortFields);
        }
    }

    private AstSortField createAstSortField(Expression sortExpression, AstSortOrder astSortOrder) {
        if (!isFieldPathExpression(sortExpression)) {
            throw new FeatureNotSupportedException(
                    format("%s does not support sort key not of field path type", MONGO_DBMS_NAME));
        }
        var fieldPath = acceptAndYield(sortExpression, FIELD_PATH);
        return new AstSortField(fieldPath, astSortOrder);
    }

    @Override
    public void visitTuple(SqlTuple sqlTuple) {
        var expressions = new ArrayList<Expression>(sqlTuple.getExpressions().size());
        for (var expression : sqlTuple.getExpressions()) {
            if (SqlTupleContainer.getSqlTuple(expression) != null) {
                expressions.addAll(acceptAndYield(expression, TUPLE));
            } else {
                expressions.add(expression);
            }
        }
        astVisitorValueHolder.yield(TUPLE, expressions);
=======
    public void visitBooleanExpressionPredicate(BooleanExpressionPredicate booleanExpressionPredicate) {
        if (!isFieldPathExpression(booleanExpressionPredicate.getExpression())) {
            throw new FeatureNotSupportedException("Expression not of field path not supported");
        }
        var fieldPath = acceptAndYield(booleanExpressionPredicate.getExpression(), FIELD_PATH);
        var astFilterOperation =
                new AstComparisonFilterOperation(EQ, booleanExpressionPredicate.isNegated() ? FALSE : TRUE);
        var filter = new AstFieldOperationFilter(new AstFilterFieldPath(fieldPath), astFilterOperation);
        astVisitorValueHolder.yield(FILTER, filter);
>>>>>>> 0d01b010
    }

    @Override
    public void visitDeleteStatement(DeleteStatement deleteStatement) {
        throw new FeatureNotSupportedException("TODO-HIBERNATE-46 https://jira.mongodb.org/browse/HIBERNATE-46");
    }

    @Override
    public void visitUpdateStatement(UpdateStatement updateStatement) {
        throw new FeatureNotSupportedException("TODO-HIBERNATE-46 https://jira.mongodb.org/browse/HIBERNATE-46");
    }

    @Override
    public void visitInsertStatement(InsertSelectStatement insertSelectStatement) {
        throw new FeatureNotSupportedException("TODO-HIBERNATE-46 https://jira.mongodb.org/browse/HIBERNATE-46");
    }

    @Override
    public void visitAssignment(Assignment assignment) {
        throw new FeatureNotSupportedException();
    }

    @Override
    public void visitQueryGroup(QueryGroup queryGroup) {
        throw new FeatureNotSupportedException();
    }

    @Override
    public void visitOffsetFetchClause(QueryPart queryPart) {
        throw new FeatureNotSupportedException();
    }

    @Override
    public void visitSqlSelection(SqlSelection sqlSelection) {
        throw new FeatureNotSupportedException();
    }

    @Override
    public void visitTableGroup(TableGroup tableGroup) {
        throw new FeatureNotSupportedException();
    }

    @Override
    public void visitTableGroupJoin(TableGroupJoin tableGroupJoin) {
        throw new FeatureNotSupportedException();
    }

    @Override
    public void visitValuesTableReference(ValuesTableReference valuesTableReference) {
        throw new FeatureNotSupportedException();
    }

    @Override
    public void visitQueryPartTableReference(QueryPartTableReference queryPartTableReference) {
        throw new FeatureNotSupportedException();
    }

    @Override
    public void visitFunctionTableReference(FunctionTableReference functionTableReference) {
        throw new FeatureNotSupportedException();
    }

    @Override
    public void visitTableReferenceJoin(TableReferenceJoin tableReferenceJoin) {
        throw new FeatureNotSupportedException();
    }

    @Override
    public void visitNestedColumnReference(NestedColumnReference nestedColumnReference) {
        throw new FeatureNotSupportedException();
    }

    @Override
    public void visitAggregateColumnWriteExpression(AggregateColumnWriteExpression aggregateColumnWriteExpression) {
        throw new FeatureNotSupportedException();
    }

    @Override
    public void visitExtractUnit(ExtractUnit extractUnit) {
        throw new FeatureNotSupportedException();
    }

    @Override
    public void visitFormat(Format format) {
        throw new FeatureNotSupportedException();
    }

    @Override
    public void visitDistinct(Distinct distinct) {
        throw new FeatureNotSupportedException();
    }

    @Override
    public void visitOverflow(Overflow overflow) {
        throw new FeatureNotSupportedException();
    }

    @Override
    public void visitStar(Star star) {
        throw new FeatureNotSupportedException();
    }

    @Override
    public void visitTrimSpecification(TrimSpecification trimSpecification) {
        throw new FeatureNotSupportedException();
    }

    @Override
    public void visitCastTarget(CastTarget castTarget) {
        throw new FeatureNotSupportedException();
    }

    @Override
    public void visitBinaryArithmeticExpression(BinaryArithmeticExpression binaryArithmeticExpression) {
        throw new FeatureNotSupportedException();
    }

    @Override
    public void visitCaseSearchedExpression(CaseSearchedExpression caseSearchedExpression) {
        throw new FeatureNotSupportedException();
    }

    @Override
    public void visitCaseSimpleExpression(CaseSimpleExpression caseSimpleExpression) {
        throw new FeatureNotSupportedException();
    }

    @Override
    public void visitAny(Any any) {
        throw new FeatureNotSupportedException();
    }

    @Override
    public void visitEvery(Every every) {
        throw new FeatureNotSupportedException();
    }

    @Override
    public void visitSummarization(Summarization summarization) {
        throw new FeatureNotSupportedException();
    }

    @Override
    public void visitOver(Over<?> over) {
        throw new FeatureNotSupportedException();
    }

    @Override
    public void visitSelfRenderingExpression(SelfRenderingExpression selfRenderingExpression) {
        throw new FeatureNotSupportedException();
    }

    @Override
    public void visitEntityTypeLiteral(EntityTypeLiteral entityTypeLiteral) {
        throw new FeatureNotSupportedException();
    }

    @Override
    public void visitEmbeddableTypeLiteral(EmbeddableTypeLiteral embeddableTypeLiteral) {
        throw new FeatureNotSupportedException();
    }

    @Override
    public void visitCollation(Collation collation) {
        throw new FeatureNotSupportedException();
    }

    @Override
    public void visitJdbcLiteral(JdbcLiteral<?> jdbcLiteral) {
        throw new FeatureNotSupportedException();
    }

    @Override
    public void visitUnaryOperationExpression(UnaryOperation unaryOperation) {
        throw new FeatureNotSupportedException();
    }

    @Override
    public void visitModifiedSubQueryExpression(ModifiedSubQueryExpression modifiedSubQueryExpression) {
        throw new FeatureNotSupportedException();
    }

    @Override
    public void visitBetweenPredicate(BetweenPredicate betweenPredicate) {
        throw new FeatureNotSupportedException();
    }

    @Override
    public void visitFilterPredicate(FilterPredicate filterPredicate) {
        throw new FeatureNotSupportedException();
    }

    @Override
    public void visitFilterFragmentPredicate(FilterPredicate.FilterFragmentPredicate filterFragmentPredicate) {
        throw new FeatureNotSupportedException();
    }

    @Override
    public void visitSqlFragmentPredicate(SqlFragmentPredicate sqlFragmentPredicate) {
        throw new FeatureNotSupportedException();
    }

    @Override
    public void visitInListPredicate(InListPredicate inListPredicate) {
        throw new FeatureNotSupportedException();
    }

    @Override
    public void visitInSubQueryPredicate(InSubQueryPredicate inSubQueryPredicate) {
        throw new FeatureNotSupportedException();
    }

    @Override
    public void visitInArrayPredicate(InArrayPredicate inArrayPredicate) {
        throw new FeatureNotSupportedException();
    }

    @Override
    public void visitExistsPredicate(ExistsPredicate existsPredicate) {
        throw new FeatureNotSupportedException();
    }

    @Override
    public void visitLikePredicate(LikePredicate likePredicate) {
        throw new FeatureNotSupportedException();
    }

    @Override
    public void visitNullnessPredicate(NullnessPredicate nullnessPredicate) {
        throw new FeatureNotSupportedException();
    }

    @Override
    public void visitThruthnessPredicate(ThruthnessPredicate thruthnessPredicate) {
        throw new FeatureNotSupportedException();
    }

    @Override
    public void visitSelfRenderingPredicate(SelfRenderingPredicate selfRenderingPredicate) {
        throw new FeatureNotSupportedException();
    }

    @Override
    public void visitDurationUnit(DurationUnit durationUnit) {
        throw new FeatureNotSupportedException();
    }

    @Override
    public void visitDuration(Duration duration) {
        throw new FeatureNotSupportedException();
    }

    @Override
    public void visitConversion(Conversion conversion) {
        throw new FeatureNotSupportedException();
    }

    @Override
    public void visitCustomTableInsert(TableInsertCustomSql tableInsertCustomSql) {
        throw new FeatureNotSupportedException();
    }

    @Override
    public void visitCustomTableDelete(TableDeleteCustomSql tableDeleteCustomSql) {
        throw new FeatureNotSupportedException();
    }

    @Override
    public void visitOptionalTableUpdate(OptionalTableUpdate optionalTableUpdate) {
        throw new FeatureNotSupportedException();
    }

    @Override
    public void visitCustomTableUpdate(TableUpdateCustomSql tableUpdateCustomSql) {
        throw new FeatureNotSupportedException();
    }

    static String renderMongoAstNode(AstNode rootAstNode) {
        try (var stringWriter = new StringWriter();
                var jsonWriter = new JsonWriter(stringWriter, JSON_WRITER_SETTINGS)) {
            rootAstNode.render(jsonWriter);
            jsonWriter.flush();
            return stringWriter.toString();
        } catch (IOException e) {
            throw new RuntimeException(e);
        }
    }

    static void checkJdbcParameterBindingsSupportability(@Nullable JdbcParameterBindings jdbcParameterBindings) {
        if (jdbcParameterBindings != null) {
            for (var jdbcParameterBinding : jdbcParameterBindings.getBindings()) {
                if (jdbcParameterBinding.getBindValue() == null) {
                    throw new FeatureNotSupportedException(
                            "TODO-HIBERNATE-74 https://jira.mongodb.org/browse/HIBERNATE-74");
                }
            }
        }
    }

    static void checkQueryOptionsSupportability(QueryOptions queryOptions) {
        if (queryOptions.getTimeout() != null) {
            throw new FeatureNotSupportedException("'timeout' inQueryOptions not supported");
        }
        if (queryOptions.getFlushMode() != null) {
            throw new FeatureNotSupportedException("'flushMode' in QueryOptions not supported");
        }
        if (Boolean.TRUE.equals(queryOptions.isReadOnly())) {
            throw new FeatureNotSupportedException("'readOnly' in QueryOptions not supported");
        }
        if (queryOptions.getAppliedGraph() != null
                && queryOptions.getAppliedGraph().getGraph() != null) {
            throw new FeatureNotSupportedException("'appliedGraph' in QueryOptions not supported");
        }
        if (queryOptions.getTupleTransformer() != null) {
            throw new FeatureNotSupportedException("'tupleTransformer' in QueryOptions not supported");
        }
        if (queryOptions.getResultListTransformer() != null) {
            throw new FeatureNotSupportedException("'resultListTransformer' in QueryOptions not supported");
        }
        if (Boolean.TRUE.equals(queryOptions.isResultCachingEnabled())) {
            throw new FeatureNotSupportedException("'resultCaching' in QueryOptions not supported");
        }
        if (queryOptions.getDisabledFetchProfiles() != null
                && !queryOptions.getDisabledFetchProfiles().isEmpty()) {
            throw new FeatureNotSupportedException("'disabledFetchProfiles' in QueryOptions not supported");
        }
        if (queryOptions.getEnabledFetchProfiles() != null
                && !queryOptions.getEnabledFetchProfiles().isEmpty()) {
            throw new FeatureNotSupportedException("'enabledFetchProfiles' in QueryOptions not supported");
        }
        if (queryOptions.getLockOptions() != null
                && !queryOptions.getLockOptions().isEmpty()) {
            throw new FeatureNotSupportedException("'lockOptions' in QueryOptions not supported");
        }
        if (queryOptions.getDatabaseHints() != null
                && !queryOptions.getDatabaseHints().isEmpty()) {
            throw new FeatureNotSupportedException("'databaseHints' in QueryOptions not supported");
        }
        if (queryOptions.getFetchSize() != null) {
            throw new FeatureNotSupportedException("TODO-HIBERNATE-54 https://jira.mongodb.org/browse/HIBERNATE-54");
        }
        if (queryOptions.getLimit() != null && !queryOptions.getLimit().isEmpty()) {
            throw new FeatureNotSupportedException("TODO-HIBERNATE-70 https://jira.mongodb.org/browse/HIBERNATE-70");
        }
    }

    private static AstComparisonFilterOperator getAstComparisonFilterOperator(ComparisonOperator operator) {
        return switch (operator) {
            case EQUAL -> EQ;
            case NOT_EQUAL -> NE;
            case LESS_THAN -> LT;
            case LESS_THAN_OR_EQUAL -> LTE;
            case GREATER_THAN -> GT;
            case GREATER_THAN_OR_EQUAL -> GTE;
            default -> throw new FeatureNotSupportedException("Unsupported comparison operator: " + operator.name());
        };
    }

    private static boolean isFieldPathExpression(Expression expression) {
        return expression instanceof ColumnReference
                || expression instanceof BasicValuedPathInterpretation
                || expression instanceof SqlSelectionExpression;
    }

    private static boolean isValueExpression(Expression expression) {
        return expression instanceof Literal
                || expression instanceof JdbcParameter
                || expression instanceof SqmParameterInterpretation;
    }

    private static boolean isComparingFieldWithValue(ComparisonPredicate comparisonPredicate) {
        var lhs = comparisonPredicate.getLeftHandExpression();
        var rhs = comparisonPredicate.getRightHandExpression();
        return (isFieldPathExpression(lhs) && isValueExpression(rhs))
                || (isFieldPathExpression(rhs) && isValueExpression(lhs));
    }

    private static BsonValue toBsonValue(@Nullable Object queryLiteral) {
        if (queryLiteral == null) {
            throw new FeatureNotSupportedException("TODO-HIBERNATE-74 https://jira.mongodb.org/browse/HIBERNATE-74");
        }
        if (queryLiteral instanceof Boolean boolValue) {
            return BsonBoolean.valueOf(boolValue);
        }
        if (queryLiteral instanceof Integer intValue) {
            return new BsonInt32(intValue);
        }
        if (queryLiteral instanceof Long longValue) {
            return new BsonInt64(longValue);
        }
        if (queryLiteral instanceof Double doubleValue) {
            return new BsonDouble(doubleValue);
        }
        if (queryLiteral instanceof BigDecimal bigDecimalValue) {
            return new BsonDecimal128(new Decimal128(bigDecimalValue));
        }
        if (queryLiteral instanceof String stringValue) {
            return new BsonString(stringValue);
        }
        throw new FeatureNotSupportedException("Unsupported Java type: " + queryLiteral.getClass());
    }
}<|MERGE_RESOLUTION|>--- conflicted
+++ resolved
@@ -27,15 +27,12 @@
 import static com.mongodb.hibernate.internal.translate.AstVisitorValueDescriptor.FIELD_VALUE;
 import static com.mongodb.hibernate.internal.translate.AstVisitorValueDescriptor.FILTER;
 import static com.mongodb.hibernate.internal.translate.AstVisitorValueDescriptor.PROJECT_STAGE_SPECIFICATIONS;
-<<<<<<< HEAD
 import static com.mongodb.hibernate.internal.translate.AstVisitorValueDescriptor.SORT_FIELDS;
 import static com.mongodb.hibernate.internal.translate.AstVisitorValueDescriptor.TUPLE;
 import static com.mongodb.hibernate.internal.translate.mongoast.command.aggregate.AstSortOrder.ASC;
 import static com.mongodb.hibernate.internal.translate.mongoast.command.aggregate.AstSortOrder.DESC;
-=======
 import static com.mongodb.hibernate.internal.translate.mongoast.AstLiteralValue.FALSE;
 import static com.mongodb.hibernate.internal.translate.mongoast.AstLiteralValue.TRUE;
->>>>>>> 0d01b010
 import static com.mongodb.hibernate.internal.translate.mongoast.filter.AstComparisonFilterOperator.EQ;
 import static com.mongodb.hibernate.internal.translate.mongoast.filter.AstComparisonFilterOperator.GT;
 import static com.mongodb.hibernate.internal.translate.mongoast.filter.AstComparisonFilterOperator.GTE;
@@ -522,7 +519,18 @@
     }
 
     @Override
-<<<<<<< HEAD
+    public void visitBooleanExpressionPredicate(BooleanExpressionPredicate booleanExpressionPredicate) {
+        if (!isFieldPathExpression(booleanExpressionPredicate.getExpression())) {
+            throw new FeatureNotSupportedException("Expression not of field path not supported");
+        }
+        var fieldPath = acceptAndYield(booleanExpressionPredicate.getExpression(), FIELD_PATH);
+        var astFilterOperation =
+                new AstComparisonFilterOperation(EQ, booleanExpressionPredicate.isNegated() ? FALSE : TRUE);
+        var filter = new AstFieldOperationFilter(new AstFilterFieldPath(fieldPath), astFilterOperation);
+        astVisitorValueHolder.yield(FILTER, filter);
+    }
+
+    @Override
     public void visitSqlSelectionExpression(SqlSelectionExpression sqlSelectionExpression) {
         sqlSelectionExpression.getSelection().getExpression().accept(this);
     }
@@ -584,17 +592,6 @@
             }
         }
         astVisitorValueHolder.yield(TUPLE, expressions);
-=======
-    public void visitBooleanExpressionPredicate(BooleanExpressionPredicate booleanExpressionPredicate) {
-        if (!isFieldPathExpression(booleanExpressionPredicate.getExpression())) {
-            throw new FeatureNotSupportedException("Expression not of field path not supported");
-        }
-        var fieldPath = acceptAndYield(booleanExpressionPredicate.getExpression(), FIELD_PATH);
-        var astFilterOperation =
-                new AstComparisonFilterOperation(EQ, booleanExpressionPredicate.isNegated() ? FALSE : TRUE);
-        var filter = new AstFieldOperationFilter(new AstFilterFieldPath(fieldPath), astFilterOperation);
-        astVisitorValueHolder.yield(FILTER, filter);
->>>>>>> 0d01b010
     }
 
     @Override
