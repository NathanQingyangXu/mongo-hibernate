/*
 * Copyright 2024-present MongoDB, Inc.
 *
 * Licensed under the Apache License, Version 2.0 (the "License");
 * you may not use this file except in compliance with the License.
 * You may obtain a copy of the License at
 *
 *   http://www.apache.org/licenses/LICENSE-2.0
 *
 * Unless required by applicable law or agreed to in writing, software
 * distributed under the License is distributed on an "AS IS" BASIS,
 * WITHOUT WARRANTIES OR CONDITIONS OF ANY KIND, either express or implied.
 * See the License for the specific language governing permissions and
 * limitations under the License.
 */

package com.mongodb.hibernate.internal;

import org.jspecify.annotations.Nullable;

/**
 * Util class for various assertion purposes.
 *
 * <p>This class is not part of the public API and may be removed or changed at any time
 */
public final class MongoAssertions {

    private MongoAssertions() {}

    /**
     * Asserts that some value is not {@code null}.
     *
     * @param value A value to check.
     * @param <T> The type of {@code value}.
     * @return {@code value}
     * @throws AssertionError If {@code value} is {@code null}.
     */
    public static <T> T assertNotNull(@Nullable T value) throws AssertionError {
        if (value == null) {
            throw new AssertionError();
        }
        return value;
    }

    /**
     * Asserts that failure happens invariably.
     *
     * @param msg The failure message.
     * @return Never completes normally. The return type is {@link AssertionError} to allow writing {@code throw
     *     fail("failure message")}. This may be helpful in non-{@code void} methods.
     * @throws AssertionError Always
     */
    public static AssertionError fail(String msg) throws AssertionError {
        throw new AssertionError(assertNotNull(msg));
    }

    /**
<<<<<<< HEAD
     * Asserts that some value is {@code null}.
     *
     * @param value A value to check.
     * @param <T> The type of {@code value}.
     * @throws AssertionError If {@code value} is not {@code null}.
     */
    public static <T> void assertNull(@Nullable T value) throws AssertionError {
        if (value != null) {
            throw new AssertionError();
        }
    }

    /**
     * Throw AssertionError if the condition if false.
     *
     * @param name the name of the state that is being checked
     * @param condition the condition about the parameter to check
     * @throws AssertionError if the condition is false
     */
    public static void assertTrue(String name, boolean condition) {
        if (!condition) {
            throw new AssertionError("state should be: " + assertNotNull(name));
        }
=======
     * Asserts that {@code value} is {@code true}.
     *
     * @param value A value to check.
     * @return {@code true}.
     * @throws AssertionError If {@code value} is {@code false}.
     */
    public static boolean assertTrue(boolean value) throws AssertionError {
        if (!value) {
            throw new AssertionError();
        }
        return true;
>>>>>>> d162ceed
    }
}<|MERGE_RESOLUTION|>--- conflicted
+++ resolved
@@ -55,7 +55,6 @@
     }
 
     /**
-<<<<<<< HEAD
      * Asserts that some value is {@code null}.
      *
      * @param value A value to check.
@@ -68,18 +67,6 @@
         }
     }
 
-    /**
-     * Throw AssertionError if the condition if false.
-     *
-     * @param name the name of the state that is being checked
-     * @param condition the condition about the parameter to check
-     * @throws AssertionError if the condition is false
-     */
-    public static void assertTrue(String name, boolean condition) {
-        if (!condition) {
-            throw new AssertionError("state should be: " + assertNotNull(name));
-        }
-=======
      * Asserts that {@code value} is {@code true}.
      *
      * @param value A value to check.
@@ -91,6 +78,5 @@
             throw new AssertionError();
         }
         return true;
->>>>>>> d162ceed
     }
 }