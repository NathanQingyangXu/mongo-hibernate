--- conflicted
+++ resolved
@@ -69,14 +69,10 @@
 
     @BeforeEach
     void setUp() {
-<<<<<<< HEAD
-        mongoConnection = new MongoConnection(mongoClient, clientSession);
-=======
         mongoConnection = new MongoConnection(
                 new MongoConfigurationBuilder(Map.of(JAKARTA_JDBC_URL, "mongodb://host/db")).build(),
                 mongoClient,
                 clientSession);
->>>>>>> 392ac283
     }
 
     @Nested
