/*
 * Copyright 2024-present MongoDB, Inc.
 *
 * Licensed under the Apache License, Version 2.0 (the "License");
 * you may not use this file except in compliance with the License.
 * You may obtain a copy of the License at
 *
 *   http://www.apache.org/licenses/LICENSE-2.0
 *
 * Unless required by applicable law or agreed to in writing, software
 * distributed under the License is distributed on an "AS IS" BASIS,
 * WITHOUT WARRANTIES OR CONDITIONS OF ANY KIND, either express or implied.
 * See the License for the specific language governing permissions and
 * limitations under the License.
 */

package com.mongodb.hibernate.jdbc;

import static java.lang.String.format;
<<<<<<< HEAD
import static org.bson.BsonDocument.parse;
=======
import static org.assertj.core.api.Assertions.assertThat;
>>>>>>> ccca6700
import static org.junit.jupiter.api.Assertions.assertEquals;
import static org.junit.jupiter.api.Assertions.assertInstanceOf;
import static org.junit.jupiter.api.Assertions.assertSame;
import static org.junit.jupiter.api.Assertions.assertThrows;
import static org.mockito.ArgumentMatchers.any;
import static org.mockito.ArgumentMatchers.anyList;
import static org.mockito.ArgumentMatchers.anyString;
import static org.mockito.ArgumentMatchers.eq;
import static org.mockito.Mockito.doReturn;
import static org.mockito.Mockito.times;
import static org.mockito.Mockito.verify;

import com.mongodb.bulk.BulkWriteResult;
import com.mongodb.client.ClientSession;
import com.mongodb.client.MongoCollection;
import com.mongodb.client.MongoDatabase;
import com.mongodb.client.model.DeleteManyModel;
import com.mongodb.client.model.DeleteOneModel;
import com.mongodb.client.model.InsertOneModel;
import com.mongodb.client.model.UpdateManyModel;
import com.mongodb.client.model.UpdateOneModel;
import com.mongodb.client.model.WriteModel;
import java.io.ByteArrayInputStream;
import java.math.BigDecimal;
import java.sql.Array;
import java.sql.Date;
import java.sql.SQLException;
import java.sql.SQLSyntaxErrorException;
import java.sql.Time;
import java.sql.Timestamp;
import java.sql.Types;
import java.util.Calendar;
import java.util.List;
import java.util.Map;
import java.util.stream.Stream;
import org.bson.BsonDocument;
import org.bson.Document;
import org.junit.jupiter.api.AutoClose;
import org.junit.jupiter.api.BeforeEach;
import org.junit.jupiter.api.DisplayName;
import org.junit.jupiter.api.Nested;
import org.junit.jupiter.api.Test;
import org.junit.jupiter.api.extension.ExtendWith;
import org.junit.jupiter.params.ParameterizedTest;
import org.junit.jupiter.params.provider.Arguments;
import org.junit.jupiter.params.provider.MethodSource;
import org.mockito.ArgumentCaptor;
import org.mockito.Captor;
import org.mockito.Mock;
import org.mockito.Mockito;
import org.mockito.junit.jupiter.MockitoExtension;

@ExtendWith(MockitoExtension.class)
class MongoPreparedStatementTests {

    @Mock
    private MongoDatabase mongoDatabase;

    @Mock
    private ClientSession clientSession;

    @Mock
    private MongoConnection mongoConnection;

    private MongoPreparedStatement createMongoPreparedStatement(String mql) throws SQLSyntaxErrorException {
        return new MongoPreparedStatement(mongoDatabase, clientSession, mongoConnection, mql);
    }

    private static final String EXAMPLE_MQL =
            """
            {
               insert: "books",
               documents: [
                   {
                       title: { $undefined: true },
                       author: { $undefined: true },
                       publishYear: { $undefined: true },
                       outOfStock: { $undefined: true },
                       tags: [
                           { $undefined: true }
                       ]
                   }
               ]
            }""";

    @Nested
    class ParameterValueSettingTests {

        @Captor
        private ArgumentCaptor<BsonDocument> commandCaptor;

        @Test
        @DisplayName("Happy path when all parameters are provided values")
        void testSuccess() throws SQLException {

            doReturn(Document.parse("{ok: 1.0, n: 1}"))
                    .when(mongoDatabase)
                    .runCommand(eq(clientSession), any(BsonDocument.class));

            try (var preparedStatement = createMongoPreparedStatement(EXAMPLE_MQL)) {

                preparedStatement.setString(1, "War and Peace");
                preparedStatement.setString(2, "Leo Tolstoy");
                preparedStatement.setInt(3, 1869);
                preparedStatement.setBoolean(4, false);
                preparedStatement.setString(5, "classic");

                preparedStatement.executeUpdate();

                verify(mongoDatabase).runCommand(eq(clientSession), commandCaptor.capture());
                var command = commandCaptor.getValue();
                var expectedDoc = BsonDocument.parse(
                        """
                        {
                            insert: "books",
                            documents: [
                                {
                                    title: "War and Peace",
                                    author: "Leo Tolstoy",
                                    publishYear: 1869,
                                    outOfStock: false,
                                    tags: [
                                        "classic"
                                    ]
                                }
                            ]
                        }""");
                assertEquals(expectedDoc, command);
            }
        }

        @Test
        @DisplayName("SQLException is thrown when parameter index is invalid")
        void testParameterIndexInvalid() throws SQLSyntaxErrorException {
            try (var preparedStatement = createMongoPreparedStatement(EXAMPLE_MQL)) {
                var sqlException =
                        assertThrows(SQLException.class, () -> preparedStatement.setString(0, "War and Peace"));
                assertEquals(
                        format("Parameter index invalid: %d; should be within [1, %d]", 0, 5),
                        sqlException.getMessage());
            }
        }
    }

    @Nested
    class CloseTests {

        @ParameterizedTest(name = "SQLException is thrown when \"{0}\" is called on a closed MongoPreparedStatement")
        @MethodSource("getMongoPreparedStatementMethodInvocationsImpactedByClosing")
        void testCheckClosed(String label, PreparedStatementMethodInvocation methodInvocation)
                throws SQLSyntaxErrorException {

            var mql =
                    """
                    {
                       insert: "books",
                       documents: [
                           {
                               title: "War and Peace",
                               author: "Leo Tolstoy",
                               outOfStock: false,
                               values: [
                                   { $undefined: true }
                               ]
                           }
                       ]
                    }""";

            var preparedStatement = createMongoPreparedStatement(mql);
            preparedStatement.close();

            var sqlException = assertThrows(SQLException.class, () -> methodInvocation.runOn(preparedStatement));
            assertThat(sqlException.getMessage()).matches("MongoPreparedStatement has been closed");
        }

        private static Stream<Arguments> getMongoPreparedStatementMethodInvocationsImpactedByClosing() {
            var now = System.currentTimeMillis();
            var calendar = Calendar.getInstance();
            return Map.<String, PreparedStatementMethodInvocation>ofEntries(
                            Map.entry("executeQuery()", MongoPreparedStatement::executeQuery),
                            Map.entry("executeUpdate()", MongoPreparedStatement::executeUpdate),
                            Map.entry("setNull(int,int)", pstmt -> pstmt.setNull(1, Types.INTEGER)),
                            Map.entry("setBoolean(int,boolean)", pstmt -> pstmt.setBoolean(1, true)),
                            Map.entry("setByte(int,byte)", pstmt -> pstmt.setByte(1, (byte) 10)),
                            Map.entry("setShort(int,short)", pstmt -> pstmt.setShort(1, (short) 10)),
                            Map.entry("setInt(int,int)", pstmt -> pstmt.setInt(1, 1)),
                            Map.entry("setLong(int,long)", pstmt -> pstmt.setLong(1, 1L)),
                            Map.entry("setFloat(int,float)", pstmt -> pstmt.setFloat(1, 1.0F)),
                            Map.entry("setDouble(int,double)", pstmt -> pstmt.setDouble(1, 1.0)),
                            Map.entry(
                                    "setBigDecimal(int,BigDecimal)",
                                    pstmt -> pstmt.setBigDecimal(1, new BigDecimal(1))),
                            Map.entry("setString(int,String)", pstmt -> pstmt.setString(1, "")),
                            Map.entry("setBytes(int,byte[])", pstmt -> pstmt.setBytes(1, "".getBytes())),
                            Map.entry("setDate(int,Date)", pstmt -> pstmt.setDate(1, new Date(now))),
                            Map.entry("setTime(int,Time)", pstmt -> pstmt.setTime(1, new Time(now))),
                            Map.entry(
                                    "setTimestamp(int,Timestamp)", pstmt -> pstmt.setTimestamp(1, new Timestamp(now))),
                            Map.entry(
                                    "setBinaryStream(int,InputStream,int)",
                                    pstmt -> pstmt.setBinaryStream(1, new ByteArrayInputStream("".getBytes()), 0)),
                            Map.entry(
                                    "setObject(int,Object,int)",
                                    pstmt -> pstmt.setObject(1, Mockito.mock(Array.class), Types.OTHER)),
                            Map.entry("setArray(int,Array)", pstmt -> pstmt.setArray(1, Mockito.mock(Array.class))),
                            Map.entry("setDate(int,Date,Calendar)", pstmt -> pstmt.setDate(1, new Date(now), calendar)),
                            Map.entry("setTime(int,Time,Calendar)", pstmt -> pstmt.setTime(1, new Time(now), calendar)),
                            Map.entry(
                                    "setTimestamp(int,Timestamp,Calendar)",
                                    pstmt -> pstmt.setTimestamp(1, new Timestamp(now), calendar)),
                            Map.entry("setNull(int,Object,String)", pstmt -> pstmt.setNull(1, Types.STRUCT, "BOOK")),
                            Map.entry("addBatch()", MongoPreparedStatement::addBatch),
                            Map.entry("clearBatch()", MongoPreparedStatement::clearBatch),
                            Map.entry("executeBatch()", MongoPreparedStatement::executeBatch))
                    .entrySet()
                    .stream()
                    .map(entry -> Arguments.of(entry.getKey(), entry.getValue()));
        }
    }

    @Nested
    class BatchTests {

        @Mock
        private MongoCollection<BsonDocument> mongoCollection;

        @Mock
        private BulkWriteResult bulkWriteResult;

        @Captor
        private ArgumentCaptor<List<WriteModel<BsonDocument>>> bulkWriteModelsCaptor;

        private static final String EXAMPLE_MQL =
                """
                {
                   insert: "books",
                   documents: [
                       {
                           title: { $undefined: true },
                           publishYear: { $undefined: true }
                       }
                   ]
                }""";

        @Test
        void testSuccess() throws SQLException {

            // given
            doReturn(mongoCollection).when(mongoDatabase).getCollection(eq("books"), eq(BsonDocument.class));
            doReturn(bulkWriteResult).when(mongoCollection).bulkWrite(eq(clientSession), anyList());

            // when
            try (var pstmt = createMongoPreparedStatement(EXAMPLE_MQL)) {
                try {
                    pstmt.setString(1, "War and Peace");
                    pstmt.setInt(2, 1869);
                    pstmt.addBatch();

                    pstmt.setString(1, "Crime and Punishment");
                    pstmt.setInt(2, 1866);
                    pstmt.addBatch();

                    pstmt.executeBatch();

                    pstmt.setString(1, "Fathers and Sons");
                    pstmt.setInt(2, 1862);
                    pstmt.addBatch();

                    pstmt.executeBatch();
                } finally {
                    pstmt.clearBatch();
                }

                // then
                Mockito.verify(mongoCollection, times(2)).bulkWrite(eq(clientSession), bulkWriteModelsCaptor.capture());
                var batches = bulkWriteModelsCaptor.getAllValues();

                assertEquals(2, batches.size());

                var firstBatch = batches.get(0);
                assertEquals(2, firstBatch.size());
                assertInsertOneModel(
                        firstBatch.get(0),
                        parse(
                                """
                                {
                                    title: "War and Peace",
                                    publishYear: 1869
                                }"""));

                assertInsertOneModel(
                        firstBatch.get(1),
                        parse(
                                """
                                {
                                    title: "Crime and Punishment",
                                    publishYear: 1866
                                }"""));

                var secondBatch = batches.get(1);
                assertEquals(1, secondBatch.size());

                assertInsertOneModel(
                        secondBatch.get(0),
                        parse(
                                """
                                {
                                    title: "Fathers and Sons",
                                    publishYear: 1862
                                }"""));
            }
        }

        @Test
        void testClearBatch() throws SQLException {
            // when
            try (var pstmt = createMongoPreparedStatement(EXAMPLE_MQL)) {
                pstmt.setString(1, "War and Peace");
                pstmt.setInt(2, 1869);
                pstmt.addBatch();

                pstmt.clearBatch();
                var rowCounts = pstmt.executeBatch();

                // then
                assertEquals(0, rowCounts.length);
            }
        }

        @ParameterizedTest
        @MethodSource("getBulkWriteModelsArguments")
        void testBulkWriteModels(String mql, List<? extends WriteModel<BsonDocument>> expectedWriteModels)
                throws SQLException {
            // given
            doReturn(mongoCollection).when(mongoDatabase).getCollection(anyString(), eq(BsonDocument.class));
            doReturn(bulkWriteResult).when(mongoCollection).bulkWrite(eq(clientSession), anyList());

            try (var pstmt = createMongoPreparedStatement(mql)) {
                try {
                    pstmt.addBatch();
                    pstmt.executeBatch();

                    // then
                    Mockito.verify(mongoCollection).bulkWrite(eq(clientSession), bulkWriteModelsCaptor.capture());
                    var batches = bulkWriteModelsCaptor.getAllValues();
                    assertEquals(1, batches.size());
                    var actualWriteModels = batches.get(0);
                    assertEquals(expectedWriteModels.size(), actualWriteModels.size());
                    for (var i = 0; i < expectedWriteModels.size(); i++) {
                        assertWriteModelsEqual(expectedWriteModels.get(i), actualWriteModels.get(i));
                    }
                } finally {
                    pstmt.clearBatch();
                    var result = pstmt.executeBatch();
                    assertEquals(0, result.length);
                }
            }
        }

        private static Stream<Arguments> getBulkWriteModelsArguments() {
            return Map.ofEntries(
                            Map.entry(
                                    """
                                    {
                                        insert: "books",
                                        documents: [
                                            { _id: 1 },
                                            { _id: 2 }
                                        ]
                                    }""",
                                    List.of(
                                            new InsertOneModel<>(parse("{ _id: 1 }")),
                                            new InsertOneModel<>(parse("{ _id: 2 }")))),
                            Map.entry(
                                    """
                                    {
                                        update: "books",
                                        updates: [
                                            {
                                                q: { _id: 1 },
                                                u: {
                                                    $set: {
                                                        title: "War and Peace"
                                                    }
                                                },
                                                multi: false
                                            },
                                            {
                                                q: { author: "Leo Tolstoy" },
                                                u: {
                                                    $set: {
                                                        borrowed: true
                                                    }
                                                },
                                                multi: true
                                            }
                                        ]
                                    }""",
                                    List.of(
                                            new UpdateOneModel<>(
                                                    parse("{ _id: 1 }"),
                                                    parse("{ $set: { title: \"War and Peace\" } }")),
                                            new UpdateManyModel<>(
                                                    parse("{ author: \"Leo Tolstoy\" }"),
                                                    parse("{ $set: { borrowed: true } }")))),
                            Map.entry(
                                    """
                                    {
                                        delete: "books",
                                        deletes: [
                                            { q: { _id: 1 }, limit: 1 },
                                            { q: {}, limit: 0 }
                                        ]
                                    }
                                    """,
                                    List.of(
                                            new DeleteOneModel<>(parse("{ _id: 1 }")),
                                            new DeleteManyModel<>(parse("{}")))))
                    .entrySet()
                    .stream()
                    .map(entry -> Arguments.of(entry.getKey(), entry.getValue()));
        }

        private void assertInsertOneModel(WriteModel<BsonDocument> writeModel, BsonDocument expectedDoc) {
            assertInstanceOf(InsertOneModel.class, writeModel);
            assertEquals(expectedDoc, ((InsertOneModel<?>) writeModel).getDocument());
        }

        private void assertWriteModelsEqual(
                WriteModel<BsonDocument> writeModel1, WriteModel<BsonDocument> writeModel2) {
            assertSame(writeModel1.getClass(), writeModel2.getClass());
            if (writeModel1 instanceof InsertOneModel<BsonDocument> insertOneModel1) {
                assertEquals(insertOneModel1.getDocument(), ((InsertOneModel<BsonDocument>) writeModel2).getDocument());
            } else if (writeModel1 instanceof UpdateOneModel<BsonDocument> updateOneModel1) {
                var updateOneModel2 = (UpdateOneModel<BsonDocument>) writeModel2;
                assertEquals(updateOneModel1.getFilter(), updateOneModel2.getFilter());
                assertEquals(updateOneModel1.getUpdate(), updateOneModel2.getUpdate());
            } else if (writeModel1 instanceof UpdateManyModel<BsonDocument> updateManyModel1) {
                var updateManyModel2 = (UpdateManyModel<BsonDocument>) writeModel2;
                assertEquals(updateManyModel1.getFilter(), updateManyModel2.getFilter());
                assertEquals(updateManyModel1.getUpdate(), updateManyModel2.getUpdate());
            } else if (writeModel1 instanceof DeleteOneModel<BsonDocument> deleteOneModel1) {
                var deleteOneModel2 = (DeleteOneModel<BsonDocument>) writeModel2;
                assertEquals(deleteOneModel1.getFilter(), deleteOneModel2.getFilter());
            } else if (writeModel1 instanceof DeleteManyModel<BsonDocument> deleteManyModel1) {
                var deleteManyModel2 = (DeleteManyModel<BsonDocument>) writeModel2;
                assertEquals(deleteManyModel1.getFilter(), deleteManyModel2.getFilter());
            } else {
                throw new IllegalStateException("unexpected WriteModel: " + writeModel1.getClass());
            }
        }
    }

    @Nested
    class ParameterIndexCheckingTests {

        @AutoClose
        private MongoPreparedStatement preparedStatement;

        @BeforeEach
        void beforeEach() throws SQLSyntaxErrorException {
            preparedStatement = createMongoPreparedStatement(EXAMPLE_MQL);
        }

        @ParameterizedTest(name = "SQLException is thrown when \"{0}\" is called with parameter index being too low")
        @MethodSource("getMongoPreparedStatementMethodInvocationsWithParameterIndexUnderflow")
        void testParameterIndexUnderflow(String label, PreparedStatementMethodInvocation methodInvocation) {
            var sqlException = assertThrows(SQLException.class, () -> methodInvocation.runOn(preparedStatement));
            assertThat(sqlException.getMessage()).startsWith("Parameter index invalid");
        }

        @ParameterizedTest(name = "SQLException is thrown when \"{0}\" is called with parameter index being too high")
        @MethodSource("getMongoPreparedStatementMethodInvocationsWithParameterIndexOverflow")
        void testParameterIndexOverflow(String label, PreparedStatementMethodInvocation methodInvocation) {
            var sqlException = assertThrows(SQLException.class, () -> methodInvocation.runOn(preparedStatement));
            assertThat(sqlException.getMessage()).startsWith("Parameter index invalid");
        }

        private static Stream<Arguments> getMongoPreparedStatementMethodInvocationsWithParameterIndexUnderflow() {
            return doGetMongoPreparedStatementMethodInvocationsWithParameterIndex(0);
        }

        private static Stream<Arguments> getMongoPreparedStatementMethodInvocationsWithParameterIndexOverflow() {
            return doGetMongoPreparedStatementMethodInvocationsWithParameterIndex(6);
        }

        private static Stream<Arguments> doGetMongoPreparedStatementMethodInvocationsWithParameterIndex(
                int parameterIndex) {
            var now = System.currentTimeMillis();
            var calendar = Calendar.getInstance();
            return Map.<String, PreparedStatementMethodInvocation>ofEntries(
                            Map.entry("setNull(int,int)", pstmt -> pstmt.setNull(parameterIndex, Types.INTEGER)),
                            Map.entry("setBoolean(int,boolean)", pstmt -> pstmt.setBoolean(parameterIndex, true)),
                            Map.entry("setByte(int,byte)", pstmt -> pstmt.setByte(parameterIndex, (byte) 10)),
                            Map.entry("setShort(int,short)", pstmt -> pstmt.setShort(parameterIndex, (short) 10)),
                            Map.entry("setInt(int,int)", pstmt -> pstmt.setInt(parameterIndex, 1)),
                            Map.entry("setLong(int,long)", pstmt -> pstmt.setLong(parameterIndex, 1L)),
                            Map.entry("setFloat(int,float)", pstmt -> pstmt.setFloat(parameterIndex, 1.0F)),
                            Map.entry("setDouble(int,double)", pstmt -> pstmt.setDouble(parameterIndex, 1.0)),
                            Map.entry(
                                    "setBigDecimal(int,BigDecimal)",
                                    pstmt -> pstmt.setBigDecimal(parameterIndex, new BigDecimal(1))),
                            Map.entry("setString(int,String)", pstmt -> pstmt.setString(parameterIndex, "")),
                            Map.entry("setBytes(int,byte[])", pstmt -> pstmt.setBytes(parameterIndex, "".getBytes())),
                            Map.entry("setDate(int,Date)", pstmt -> pstmt.setDate(parameterIndex, new Date(now))),
                            Map.entry("setTime(int,Time)", pstmt -> pstmt.setTime(parameterIndex, new Time(now))),
                            Map.entry(
                                    "setTimestamp(int,Timestamp)",
                                    pstmt -> pstmt.setTimestamp(parameterIndex, new Timestamp(now))),
                            Map.entry(
                                    "setBinaryStream(int,InputStream,int)",
                                    pstmt -> pstmt.setBinaryStream(
                                            parameterIndex, new ByteArrayInputStream("".getBytes()), 0)),
                            Map.entry(
                                    "setObject(int,Object,int)",
                                    pstmt -> pstmt.setObject(parameterIndex, Mockito.mock(Array.class), Types.OTHER)),
                            Map.entry(
                                    "setArray(int,Array)",
                                    pstmt -> pstmt.setArray(parameterIndex, Mockito.mock(Array.class))),
                            Map.entry(
                                    "setDate(int,Date,Calendar)",
                                    pstmt -> pstmt.setDate(parameterIndex, new Date(now), calendar)),
                            Map.entry(
                                    "setTime(int,Time,Calendar)",
                                    pstmt -> pstmt.setTime(parameterIndex, new Time(now), calendar)),
                            Map.entry(
                                    "setTimestamp(int,Timestamp,Calendar)",
                                    pstmt -> pstmt.setTimestamp(parameterIndex, new Timestamp(now), calendar)),
                            Map.entry(
                                    "setNull(int,Object,String)",
                                    pstmt -> pstmt.setNull(parameterIndex, Types.STRUCT, "BOOK")))
                    .entrySet()
                    .stream()
                    .map(entry -> Arguments.of(entry.getKey(), entry.getValue()));
        }
    }

    interface PreparedStatementMethodInvocation {
        void runOn(MongoPreparedStatement pstmt) throws SQLException;
    }
}<|MERGE_RESOLUTION|>--- conflicted
+++ resolved
@@ -17,33 +17,15 @@
 package com.mongodb.hibernate.jdbc;
 
 import static java.lang.String.format;
-<<<<<<< HEAD
-import static org.bson.BsonDocument.parse;
-=======
-import static org.assertj.core.api.Assertions.assertThat;
->>>>>>> ccca6700
 import static org.junit.jupiter.api.Assertions.assertEquals;
-import static org.junit.jupiter.api.Assertions.assertInstanceOf;
-import static org.junit.jupiter.api.Assertions.assertSame;
 import static org.junit.jupiter.api.Assertions.assertThrows;
 import static org.mockito.ArgumentMatchers.any;
-import static org.mockito.ArgumentMatchers.anyList;
-import static org.mockito.ArgumentMatchers.anyString;
 import static org.mockito.ArgumentMatchers.eq;
 import static org.mockito.Mockito.doReturn;
-import static org.mockito.Mockito.times;
 import static org.mockito.Mockito.verify;
 
-import com.mongodb.bulk.BulkWriteResult;
 import com.mongodb.client.ClientSession;
-import com.mongodb.client.MongoCollection;
 import com.mongodb.client.MongoDatabase;
-import com.mongodb.client.model.DeleteManyModel;
-import com.mongodb.client.model.DeleteOneModel;
-import com.mongodb.client.model.InsertOneModel;
-import com.mongodb.client.model.UpdateManyModel;
-import com.mongodb.client.model.UpdateOneModel;
-import com.mongodb.client.model.WriteModel;
 import java.io.ByteArrayInputStream;
 import java.math.BigDecimal;
 import java.sql.Array;
@@ -54,7 +36,6 @@
 import java.sql.Timestamp;
 import java.sql.Types;
 import java.util.Calendar;
-import java.util.List;
 import java.util.Map;
 import java.util.stream.Stream;
 import org.bson.BsonDocument;
@@ -105,7 +86,8 @@
                        ]
                    }
                ]
-            }""";
+            }
+            """;
 
     @Nested
     class ParameterValueSettingTests {
@@ -148,7 +130,8 @@
                                     ]
                                 }
                             ]
-                        }""");
+                        }
+                        """);
                 assertEquals(expectedDoc, command);
             }
         }
@@ -188,7 +171,8 @@
                                ]
                            }
                        ]
-                    }""";
+                    }
+                    """;
 
             var preparedStatement = createMongoPreparedStatement(mql);
             preparedStatement.close();
@@ -226,252 +210,17 @@
                             Map.entry(
                                     "setObject(int,Object,int)",
                                     pstmt -> pstmt.setObject(1, Mockito.mock(Array.class), Types.OTHER)),
+                            Map.entry("addBatch()", MongoPreparedStatement::addBatch),
                             Map.entry("setArray(int,Array)", pstmt -> pstmt.setArray(1, Mockito.mock(Array.class))),
                             Map.entry("setDate(int,Date,Calendar)", pstmt -> pstmt.setDate(1, new Date(now), calendar)),
                             Map.entry("setTime(int,Time,Calendar)", pstmt -> pstmt.setTime(1, new Time(now), calendar)),
                             Map.entry(
                                     "setTimestamp(int,Timestamp,Calendar)",
                                     pstmt -> pstmt.setTimestamp(1, new Timestamp(now), calendar)),
-                            Map.entry("setNull(int,Object,String)", pstmt -> pstmt.setNull(1, Types.STRUCT, "BOOK")),
-                            Map.entry("addBatch()", MongoPreparedStatement::addBatch),
-                            Map.entry("clearBatch()", MongoPreparedStatement::clearBatch),
-                            Map.entry("executeBatch()", MongoPreparedStatement::executeBatch))
+                            Map.entry("setNull(int,Object,String)", pstmt -> pstmt.setNull(1, Types.STRUCT, "BOOK")))
                     .entrySet()
                     .stream()
                     .map(entry -> Arguments.of(entry.getKey(), entry.getValue()));
-        }
-    }
-
-    @Nested
-    class BatchTests {
-
-        @Mock
-        private MongoCollection<BsonDocument> mongoCollection;
-
-        @Mock
-        private BulkWriteResult bulkWriteResult;
-
-        @Captor
-        private ArgumentCaptor<List<WriteModel<BsonDocument>>> bulkWriteModelsCaptor;
-
-        private static final String EXAMPLE_MQL =
-                """
-                {
-                   insert: "books",
-                   documents: [
-                       {
-                           title: { $undefined: true },
-                           publishYear: { $undefined: true }
-                       }
-                   ]
-                }""";
-
-        @Test
-        void testSuccess() throws SQLException {
-
-            // given
-            doReturn(mongoCollection).when(mongoDatabase).getCollection(eq("books"), eq(BsonDocument.class));
-            doReturn(bulkWriteResult).when(mongoCollection).bulkWrite(eq(clientSession), anyList());
-
-            // when
-            try (var pstmt = createMongoPreparedStatement(EXAMPLE_MQL)) {
-                try {
-                    pstmt.setString(1, "War and Peace");
-                    pstmt.setInt(2, 1869);
-                    pstmt.addBatch();
-
-                    pstmt.setString(1, "Crime and Punishment");
-                    pstmt.setInt(2, 1866);
-                    pstmt.addBatch();
-
-                    pstmt.executeBatch();
-
-                    pstmt.setString(1, "Fathers and Sons");
-                    pstmt.setInt(2, 1862);
-                    pstmt.addBatch();
-
-                    pstmt.executeBatch();
-                } finally {
-                    pstmt.clearBatch();
-                }
-
-                // then
-                Mockito.verify(mongoCollection, times(2)).bulkWrite(eq(clientSession), bulkWriteModelsCaptor.capture());
-                var batches = bulkWriteModelsCaptor.getAllValues();
-
-                assertEquals(2, batches.size());
-
-                var firstBatch = batches.get(0);
-                assertEquals(2, firstBatch.size());
-                assertInsertOneModel(
-                        firstBatch.get(0),
-                        parse(
-                                """
-                                {
-                                    title: "War and Peace",
-                                    publishYear: 1869
-                                }"""));
-
-                assertInsertOneModel(
-                        firstBatch.get(1),
-                        parse(
-                                """
-                                {
-                                    title: "Crime and Punishment",
-                                    publishYear: 1866
-                                }"""));
-
-                var secondBatch = batches.get(1);
-                assertEquals(1, secondBatch.size());
-
-                assertInsertOneModel(
-                        secondBatch.get(0),
-                        parse(
-                                """
-                                {
-                                    title: "Fathers and Sons",
-                                    publishYear: 1862
-                                }"""));
-            }
-        }
-
-        @Test
-        void testClearBatch() throws SQLException {
-            // when
-            try (var pstmt = createMongoPreparedStatement(EXAMPLE_MQL)) {
-                pstmt.setString(1, "War and Peace");
-                pstmt.setInt(2, 1869);
-                pstmt.addBatch();
-
-                pstmt.clearBatch();
-                var rowCounts = pstmt.executeBatch();
-
-                // then
-                assertEquals(0, rowCounts.length);
-            }
-        }
-
-        @ParameterizedTest
-        @MethodSource("getBulkWriteModelsArguments")
-        void testBulkWriteModels(String mql, List<? extends WriteModel<BsonDocument>> expectedWriteModels)
-                throws SQLException {
-            // given
-            doReturn(mongoCollection).when(mongoDatabase).getCollection(anyString(), eq(BsonDocument.class));
-            doReturn(bulkWriteResult).when(mongoCollection).bulkWrite(eq(clientSession), anyList());
-
-            try (var pstmt = createMongoPreparedStatement(mql)) {
-                try {
-                    pstmt.addBatch();
-                    pstmt.executeBatch();
-
-                    // then
-                    Mockito.verify(mongoCollection).bulkWrite(eq(clientSession), bulkWriteModelsCaptor.capture());
-                    var batches = bulkWriteModelsCaptor.getAllValues();
-                    assertEquals(1, batches.size());
-                    var actualWriteModels = batches.get(0);
-                    assertEquals(expectedWriteModels.size(), actualWriteModels.size());
-                    for (var i = 0; i < expectedWriteModels.size(); i++) {
-                        assertWriteModelsEqual(expectedWriteModels.get(i), actualWriteModels.get(i));
-                    }
-                } finally {
-                    pstmt.clearBatch();
-                    var result = pstmt.executeBatch();
-                    assertEquals(0, result.length);
-                }
-            }
-        }
-
-        private static Stream<Arguments> getBulkWriteModelsArguments() {
-            return Map.ofEntries(
-                            Map.entry(
-                                    """
-                                    {
-                                        insert: "books",
-                                        documents: [
-                                            { _id: 1 },
-                                            { _id: 2 }
-                                        ]
-                                    }""",
-                                    List.of(
-                                            new InsertOneModel<>(parse("{ _id: 1 }")),
-                                            new InsertOneModel<>(parse("{ _id: 2 }")))),
-                            Map.entry(
-                                    """
-                                    {
-                                        update: "books",
-                                        updates: [
-                                            {
-                                                q: { _id: 1 },
-                                                u: {
-                                                    $set: {
-                                                        title: "War and Peace"
-                                                    }
-                                                },
-                                                multi: false
-                                            },
-                                            {
-                                                q: { author: "Leo Tolstoy" },
-                                                u: {
-                                                    $set: {
-                                                        borrowed: true
-                                                    }
-                                                },
-                                                multi: true
-                                            }
-                                        ]
-                                    }""",
-                                    List.of(
-                                            new UpdateOneModel<>(
-                                                    parse("{ _id: 1 }"),
-                                                    parse("{ $set: { title: \"War and Peace\" } }")),
-                                            new UpdateManyModel<>(
-                                                    parse("{ author: \"Leo Tolstoy\" }"),
-                                                    parse("{ $set: { borrowed: true } }")))),
-                            Map.entry(
-                                    """
-                                    {
-                                        delete: "books",
-                                        deletes: [
-                                            { q: { _id: 1 }, limit: 1 },
-                                            { q: {}, limit: 0 }
-                                        ]
-                                    }
-                                    """,
-                                    List.of(
-                                            new DeleteOneModel<>(parse("{ _id: 1 }")),
-                                            new DeleteManyModel<>(parse("{}")))))
-                    .entrySet()
-                    .stream()
-                    .map(entry -> Arguments.of(entry.getKey(), entry.getValue()));
-        }
-
-        private void assertInsertOneModel(WriteModel<BsonDocument> writeModel, BsonDocument expectedDoc) {
-            assertInstanceOf(InsertOneModel.class, writeModel);
-            assertEquals(expectedDoc, ((InsertOneModel<?>) writeModel).getDocument());
-        }
-
-        private void assertWriteModelsEqual(
-                WriteModel<BsonDocument> writeModel1, WriteModel<BsonDocument> writeModel2) {
-            assertSame(writeModel1.getClass(), writeModel2.getClass());
-            if (writeModel1 instanceof InsertOneModel<BsonDocument> insertOneModel1) {
-                assertEquals(insertOneModel1.getDocument(), ((InsertOneModel<BsonDocument>) writeModel2).getDocument());
-            } else if (writeModel1 instanceof UpdateOneModel<BsonDocument> updateOneModel1) {
-                var updateOneModel2 = (UpdateOneModel<BsonDocument>) writeModel2;
-                assertEquals(updateOneModel1.getFilter(), updateOneModel2.getFilter());
-                assertEquals(updateOneModel1.getUpdate(), updateOneModel2.getUpdate());
-            } else if (writeModel1 instanceof UpdateManyModel<BsonDocument> updateManyModel1) {
-                var updateManyModel2 = (UpdateManyModel<BsonDocument>) writeModel2;
-                assertEquals(updateManyModel1.getFilter(), updateManyModel2.getFilter());
-                assertEquals(updateManyModel1.getUpdate(), updateManyModel2.getUpdate());
-            } else if (writeModel1 instanceof DeleteOneModel<BsonDocument> deleteOneModel1) {
-                var deleteOneModel2 = (DeleteOneModel<BsonDocument>) writeModel2;
-                assertEquals(deleteOneModel1.getFilter(), deleteOneModel2.getFilter());
-            } else if (writeModel1 instanceof DeleteManyModel<BsonDocument> deleteManyModel1) {
-                var deleteManyModel2 = (DeleteManyModel<BsonDocument>) writeModel2;
-                assertEquals(deleteManyModel1.getFilter(), deleteManyModel2.getFilter());
-            } else {
-                throw new IllegalStateException("unexpected WriteModel: " + writeModel1.getClass());
-            }
         }
     }
 
